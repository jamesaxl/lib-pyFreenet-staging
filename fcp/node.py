#!/usr/bin/env python
# encoding: utf-8
#@+leo-ver=4
#@+node:@file node.py
#@@first
"""
An implementation of a freenet client library for
FCP v2, offering considerable flexibility.

Clients should instantiate FCPNode, then execute
its methods to perform tasks with FCP.

This module was written by aum, May 2006, released under the GNU Lesser General
Public License.

No warranty, yada yada

For FCP documentation, see http://wiki.freenetproject.org/FCPv2

"""

#@+others
#@+node:imports
import Queue
import base64
import mimetypes
import os
import pprint
import random
import select
<<<<<<< HEAD
# [sha](http://docs.python.org/2/library/sha.html) has been deprecated
# in favor of [hashlib](http://docs.python.org/2/library/hashlib.html)
# since Python 2.5.
# on pyhton < 2.5, distutils will automatically install hashlib from pypi.
import hashlib
=======
>>>>>>> bc1ea785
import socket
import stat
import sys
import tempfile
import thread
import threading
import time
import traceback
<<<<<<< HEAD
import re
import unicodedata

import pseudopythonparser

_pollInterval = 0.03
=======
if sys.version_info < (2, 5):
    import sha as _mod_sha
    sha1 = _mod_sha.new
else:
    from hashlib import sha1
>>>>>>> bc1ea785

#@-node:imports
#@+node:exceptions
class ConnectionRefused(Exception):
    """
    cannot connect to given host/port
    """

class PrivacyRisk(Exception):
    """
    The following code would pose a privacy risk
    """

class FCPException(Exception):
    
    def __init__(self, info=None, **kw):
        #print "Creating fcp exception"
        if not info:
            info = kw
        self.info = info
        #print "fcp exception created"
        Exception.__init__(self, str(info))
    
    def __str__(self):
        
        parts = []
        for k in ['header', 'ShortCodeDescription', 'CodeDescription']:
            if self.info.has_key(k):
                parts.append(str(self.info[k]))
        return ";".join(parts) or "??"

class FCPGetFailed(FCPException):
    pass

class FCPPutFailed(FCPException):
    pass

class FCPProtocolError(FCPException):
    pass

class FCPNodeFailure(Exception):
    """
    node seems to have died
    """

class FCPSendTimeout(FCPException):
    """
    timed out waiting for command to be sent to node
    """
    pass

class FCPNodeTimeout(FCPException):
    """
    timed out waiting for node to respond
    """

class FCPNameLookupFailure(Exception):
    """
    name services name lookup failed
    """

#@-node:exceptions
#@+node:globals
# where we can find the freenet node FCP port
defaultFCPHost = "127.0.0.1"
defaultFCPPort = 9481
defaultFProxyHost = "127.0.0.1"
defaultFProxyPort = 8888

# may set environment vars for FCP host/port
if os.environ.has_key("FCP_HOST"):
    defaultFCPHost = os.environ["FCP_HOST"].strip()
if os.environ.has_key("FCP_PORT"):
    defaultFCPPort = int(os.environ["FCP_PORT"].strip())

# ditto for fproxy host/port
if os.environ.has_key("FPROXY_HOST"):
    defaultFProxyHost = os.environ["FPROXY_HOST"].strip()
if os.environ.has_key("FPROXY_PORT"):
    defaultFProxyPort = int(os.environ["FPROXY_PORT"].strip())

# poll timeout period for manager thread
pollTimeout = 0.1
#pollTimeout = 3

# list of keywords sent from node to client, which have
# int values
intKeys = [
    'DataLength', 'Code',
    ]

# for the FCP 'ClientHello' handshake
expectedVersion="2.0"

# logger verbosity levels
SILENT = 0
FATAL = 1
CRITICAL = 2
ERROR = 3
INFO = 4
DETAIL = 5
DEBUG = 6
NOISY = 7

# peer note types
PEER_NOTE_PRIVATE_DARKNET_COMMENT = 1

defaultVerbosity = ERROR

ONE_YEAR = 86400 * 365

#@<<fcp_version>>
#@+node:<<fcp_version>>
fcpVersion = "0.2.5"

#@-node:<<fcp_version>>
#@nl

#@-node:globals
#@+node:class FCPNode
class FCPNode:
    """
    Represents an interface to a freenet node via its FCP port,
    and exposes primitives for the basic genkey, get, put and putdir
    operations as well as peer management primitives.
    
    Only one instance of FCPNode is needed across an entire
    running client application, because its methods are quite thread-safe.
    Creating 2 or more instances is a waste of resources.
    
    Clients, when invoking methods, have several options regarding flow
    control and event notification:
    
        - synchronous call (the default). Here, no pending status messages
          will ever be seen, and the call will only control when it has
          completed (successfully, or otherwise)
          
        - asynchronous call - this is invoked by passing the keyword argument
          'async=True' to any of the main primitives. When a primitive is invoked
          asynchronously, it will return a 'job ticket object' immediately. This
          job ticket has methods for polling for job completion, or blocking
          awaiting completion
          
        - setting a callback. You can pass to any of the primitives a
          'callback=somefunc' keyword arg, where 'somefunc' is a callable object
          conforming to 'def somefunc(status, value)'
          
          The callback function will be invoked when a primitive succeeds or fails,
          as well as when a pending message is received from the node.
          
          The 'status' argument passed will be one of:
              - 'successful' - the primitive succeeded, and 'value' will contain
                the result of the primitive
              - 'pending' - the primitive is still executing, and 'value' will
                contain the raw pending message sent back from the node, as a
                dict
              - 'failed' - the primitive failed, and as with 'pending', the
                argument 'value' contains a dict containing the message fields
                sent back from the node
                
          Note that callbacks can be set in both synchronous and asynchronous
          calling modes.
          
    """
    
    svnLongRevision = "$Revision$"
    svnRevision = svnLongRevision[ 11 : -2 ]
    
    #@    @+others
    #@+node:attribs
    noCloseSocket = True
    
    nodeIsAlive = False
    
    nodeVersion = None;
    nodeFCPVersion = None;
    nodeBuild = None;
    nodeRevision = None;
    nodeExtBuild = None;
    nodeExtRevision = None;
    nodeIsTestnet = None;
    compressionCodecs = [("GZIP", 0), ("BZIP2", 1), ("LZMA", 2)]; # safe defaults

    
    #@-node:attribs
    #@+node:__init__
    def __init__(self, **kw):
        """
        Create a connection object
        
        Keyword Arguments:
            - name - name of client to use with reqs, defaults to random. This
              is crucial if you plan on making persistent requests
            - host - hostname, defaults to environment variable FCP_HOST, and
              if this doesn't exist, then defaultFCPHost
            - port - port number, defaults to environment variable FCP_PORT, and
              if this doesn't exist, then defaultFCPPort
            - logfile - a pathname or writable file object, to which log messages
              should be written, defaults to stdout unless logfunc is specified
            - logfunc - a function to which log messages should be written or None
              for no such function should be used, defaults to None
            - verbosity - how detailed the log messages should be, defaults to 0
              (silence)
            - socketTimeout - value to pass to socket object's settimeout() if
              available and the value is not None, defaults to None
    
        Attributes of interest:
            - jobs - a dict of currently running jobs (persistent and nonpersistent).
              keys are job ids and values are JobTicket objects
    
        Notes:
            - when the connection is created, a 'hello' handshake takes place.
              After that handshake, the node sends back a list of outstanding persistent
              requests left over from the last connection (based on the value of
              the 'name' keyword passed into this constructor).
              
              This object then wraps all this info into JobTicket instances and stores
              them in the self.persistentJobs dict
                                                           
        """
        # Be sure that we have all of our attributes during __init__
        self.running = False
        self.nodeIsAlive = False
        self.testedDDA = {}
        
        # grab and save parms
        env = os.environ
        self.name = kw.get('name', self._getUniqueId())
        self.host = kw.get('host', env.get("FCP_HOST", defaultFCPHost))
        self.port = kw.get('port', env.get("FCP_PORT", defaultFCPPort))
        self.port = int(self.port)
        self.socketTimeout = kw.get('socketTimeout', None)
        
        #: The id for the connection
        self.connectionidentifier = None
    
        # set up the logger
        logfile = kw.get('logfile', None)
        logfunc = kw.get('logfunc', None)
        if(None == logfile and None == logfunc):
            logfile = sys.stdout
        if(None != logfile and not hasattr(logfile, 'write')):
            # might be a pathname
            if not isinstance(logfile, str):
                raise Exception("Bad logfile '%s', must be pathname or file object" % logfile)
            logfile = file(logfile, "a")
        self.logfile = logfile
        self.logfunc = logfunc
        self.verbosity = kw.get('verbosity', defaultVerbosity)
    
        # try to connect to node
        self.socket = socket.socket(socket.AF_INET, socket.SOCK_STREAM)
        if(None != self.socketTimeout):
            try:
                self.socket.settimeout(self.socketTimeout)
            except Exception, e:
                # Socket timeout setting is not available until Python 2.3, so ignore exceptions
                pass
        try:
            self.socket.connect((self.host, self.port))
        except Exception, e:
            raise Exception("Failed to connect to %s:%s - %s" % (self.host,
                                                                 self.port,
                                                                 e))
    
        # now do the hello
        self._hello()
        self.nodeIsAlive = True
    
        # the pending job tickets
        self.jobs = {} # keyed by request ID
        self.keepJobs = [] # job ids that should never be removed from self.jobs
    
        # queue for incoming client requests
        self.clientReqQueue = Queue.Queue()
    
        # launch receiver thread
        self.running = True
        self.shutdownLock = threading.Lock()
        thread.start_new_thread(self._mgrThread, ())
    
        # and set up the name service
        namesitefile = kw.get('namesitefile', None)
        self.namesiteInit(namesitefile)
    
    #@-node:__init__
    #@+node:__del__
    def __del__(self):
        """
        object is getting cleaned up, so disconnect
        """
        # terminate the node
        try:
            self.shutdown()
        except:
            traceback.print_exc()
            pass
    
    #@-node:__del__
    #@+node:FCP Primitives
    # basic FCP primitives
    
    #@+others
    #@+node:genkey
    def genkey(self, **kw):
        """
        Generates and returns an SSK keypair
        
        Keywords:
            - async - whether to do this call asynchronously, and
              return a JobTicket object
            - callback - if given, this should be a callable which accepts 2
              arguments:
                  - status - will be one of 'successful', 'failed' or 'pending'
                  - value - depends on status:
                      - if status is 'successful', this will contain the value
                        returned from the command
                      - if status is 'failed' or 'pending', this will contain
                        a dict containing the response from node
            - usk - default False - if True, returns USK uris
            - name - the path to put at end, optional
        """
        id = kw.pop("id", None)
        if not id:
            id = self._getUniqueId()
        
        pub, priv = self._submitCmd(id, "GenerateSSK", Identifier=id, **kw)
    
        name = kw.get("name", None)
        if name:
            pub = pub + name
            priv = priv + name
    
            if kw.get("usk", False):
                pub = pub.replace("SSK@", "USK@")+"/0"
                priv = priv.replace("SSK@", "USK@")+"/0"
    
        return pub, priv
    
    #@-node:genkey
    
    def fcpPluginMessage(self, **kw):
        """
        Sends an FCPPluginMessage and returns FCPPluginReply message contents
        
        Keywords:
            - async - whether to do this call asynchronously, and
              return a JobTicket object
            - callback - if given, this should be a callable which accepts 2
              arguments:
                  - status - will be one of 'successful', 'failed' or 'pending'
                  - value - depends on status:
                      - if status is 'successful', this will contain the value
                        returned from the command
                      - if status is 'failed' or 'pending', this will contain
                        a dict containing the response from node
            - plugin_name - A name to identify the plugin. The same as class name
              shown on plugins page.
            - plugin_params - a dict() containing the key-value pairs to be sent
              to the plugin as parameters
        """
        
        id = kw.pop("id", None)
        if not id:
            id = self._getUniqueId()
            
        params = dict(PluginName = kw.get('plugin_name'),
                      Identifier = id,
                      async      = kw.get('async',False),
                      callback   = kw.get('callback',None))
        
        for key, val in kw.get('plugin_params',{}).iteritems():
            params.update({'Param.%s' % str(key) : val})
        
        return self._submitCmd(id, "FCPPluginMessage", **params)
    
    #@+node:get
    def get(self, uri, **kw):
        """
        Does a direct get of a key
    
        Keywords:
            - async - whether to return immediately with a job ticket object, default
              False (wait for completion)
            - persistence - default 'connection' - the kind of persistence for
              this request. If 'reboot' or 'forever', this job will be able to
              be recalled in subsequent FCP sessions. Other valid values are
              'reboot' and 'forever', as per FCP spec
            - Global - default false - if evaluates to true, puts this request
              on the global queue. Note the capital G in Global. If you set this,
              persistence must be 'reboot' or 'forever'
            - Verbosity - default 0 - sets the Verbosity mask passed in the
              FCP message - case-sensitive
            - priority - the PriorityClass for retrieval, default 2, may be between
              0 (highest) to 6 (lowest)
    
            - dsnly - whether to only check local datastore
            - ignoreds - don't check local datastore
    
            - file - if given, this is a pathname to which to store the retrieved key
            - followRedirect - follow a redirect if true, otherwise fail the get
            - nodata - if true, no data will be returned. This can be a useful
              test of whether a key is retrievable, without having to consume
              resources by retrieving it
            - stream - if given, this is a writeable file object, to which the
              received data should be written a chunk at a time
            - timeout - timeout for completion, in seconds, default one year
    
        Returns a 3-tuple, depending on keyword args:
            - if 'file' is given, returns (mimetype, pathname) if key is returned
            - if 'file' is not given, returns (mimetype, data, msg) if key is returned
            - if 'nodata' is true, returns (mimetype, 1) if key is returned
            - if 'stream' is given, returns (mimetype, None) if key is returned,
              because all the data will have been written to the stream
        If key is not found, raises an exception
        """
        self._log(INFO, "get: uri=%s" % uri)
    
        self._log(DETAIL, "get: kw=%s" % kw)
    
        # ---------------------------------
        # format the request
        opts = {}
    
        id = kw.pop("id", None)
        if not id:
            id = self._getUniqueId()
    
        opts['async'] = kw.pop('async', False)
        opts['followRedirect'] = kw.pop('followRedirect', False)
        opts['waituntilsent'] = kw.get('waituntilsent', False)
        if kw.has_key('callback'):
            opts['callback'] = kw['callback']
        opts['Persistence'] = kw.pop('persistence', 'connection')
        if kw.get('Global', False):
            print "global get"
            opts['Global'] = "true"
        else:
            opts['Global'] = "false"
    
        opts['Verbosity'] = kw.get('Verbosity', 0)
    
        if opts['Global'] == 'true' and opts['Persistence'] == 'connection':
            raise Exception("Global requests must be persistent")
    
        file = kw.pop("file", None)
        if file:
            # make sure we have an absolute path
            file = os.path.abspath(file)
            opts['ReturnType'] = "disk"
            #opts['File'] = file
            opts['Filename'] = file
            # need to do a TestDDARequest to have a chance of a
            # successful get to file.
            self.testDDA(Directory=os.path.dirname(file), 
                         WantWriteDirectory=True)
    
        elif kw.get('nodata', False):
            nodata = True
            opts['ReturnType'] = "none"
        elif kw.has_key('stream'):
            opts['ReturnType'] = "direct"
            opts['stream'] = kw['stream']
        else:
            nodata = False
            opts['ReturnType'] = "direct"
        
        opts['Identifier'] = id
        
        if kw.get("ignoreds", False):
            opts["IgnoreDS"] = "true"
        else:
            opts["IgnoreDS"] = "false"
        
        if kw.get("dsonly", False):
            opts["DSOnly"] = "true"
        else:
            opts["DSOnly"] = "false"
        
    #    if uri.startswith("freenet:CHK@") or uri.startswith("CHK@"):
    #        uri = os.path.splitext(uri)[0]
    
        # process uri, including possible namesite lookups
        uri = uri.split("freenet:")[-1]
        if len(uri) < 5 or (uri[:4] not in ('SSK@', 'KSK@', 'CHK@', 'USK@', 'SVK@')):
            # we seem to have a 'domain name' uri
            try:
                domain, rest = uri.split("/", 1)
            except:
                domain = uri
                rest = ''
            
            tgtUri = self.namesiteLookup(domain)
            if not tgtUri:
                raise FCPNameLookupFailure(
                        "Failed to resolve freenet domain '%s'" % domain)
            if rest:
                uri = (tgtUri + "/" + rest).replace("//", "/")
            else:
                uri = tgtUri
            
        opts['URI'] = uri
    
        opts['MaxRetries'] = kw.get("maxretries", -1)
        opts['MaxSize'] = kw.get("maxsize", "1000000000000")
        opts['PriorityClass'] = int(kw.get("priority", 2))
    
        opts['timeout'] = int(kw.pop("timeout", ONE_YEAR))
    
        #print "get: opts=%s" % opts
    
        # ---------------------------------
        # now enqueue the request
        return self._submitCmd(id, "ClientGet", **opts)
    
    #@-node:get
    #@+node:put
    def put(self, uri="CHK@", **kw):
        """
        Inserts a key
        
        Arguments:
            - uri - uri under which to insert the key
        
        Keywords - you must specify one of the following to choose an insert mode:
            - file - path of file from which to read the key data
            - data - the raw data of the key as string
            - dir - the directory to insert, for freesite insertion
            - redirect - the target URI to redirect to
    
        Keywords for 'dir' mode:
            - name - name of the freesite, the 'sitename' in SSK@privkey/sitename'
            - usk - whether to insert as a USK (USK@privkey/sitename/version/), default False
            - version - valid if usk is true, default 0
    
        Keywords for 'file' and 'data' modes:
            - chkonly - only generate CHK, don't insert - default false
            - dontcompress - do not compress on insert - default false
    
        Keywords for 'file', 'data' and 'redirect' modes:
            - mimetype - the mime type, default text/plain
    
        Keywords valid for all modes:
            - async - whether to do the job asynchronously, returning a job ticket
              object (default False)
            - waituntilsent - default False, if True, and if async=True, waits
              until the command has been sent to the node before returning a 
              job object
            - persistence - default 'connection' - the kind of persistence for
              this request. If 'reboot' or 'forever', this job will be able to
              be recalled in subsequent FCP sessions. Other valid values are
              'reboot' and 'forever', as per FCP spec
            - Global - default false - if evaluates to true, puts this request
              on the global queue. Note the capital G in Global. If you set this,
              persistence must be 'reboot' or 'forever'
            - Verbosity - default 0 - sets the Verbosity mask passed in the
              FCP message - case-sensitive
    
            - maxretries - maximum number of retries, default 3
            - priority - the PriorityClass for retrieval, default 3, may be between
              0 (highest) to 6 (lowest)
            - realtime true/false - sets the RealTimeRequest flag.
    
            - timeout - timeout for completion, in seconds, default one year
    
        Notes:
            - exactly one of 'file', 'data' or 'dir' keyword arguments must be present
        """
        # divert to putdir if dir keyword present
        if kw.has_key('dir'):
            self._log(DETAIL, "put => putdir")
            return self.putdir(uri, **kw)
    
        # ---------------------------------
        # format the request
        opts = {}
    
        opts['async'] = kw.get('async', False)
        opts['waituntilsent'] = kw.get('waituntilsent', False)
        opts['keep'] = kw.get('keep', False)
        if kw.has_key('callback'):
            opts['callback'] = kw['callback']
    
        self._log(DETAIL, "put: uri=%s async=%s waituntilsent=%s" % (
                            uri, opts['async'], opts['waituntilsent']))
    
        opts['Persistence'] = kw.pop('persistence', 'connection')
        if kw.get('Global', False):
            opts['Global'] = "true"
        else:
            opts['Global'] = "false"
    
        if opts['Global'] == 'true' and opts['Persistence'] == 'connection':
            raise Exception("Global requests must be persistent")
    
        # process uri, including possible namesite lookups
        uri = uri.split("freenet:")[-1]
        if len(uri) < 4 or (uri[:4] not in ('SSK@', 'KSK@', 'CHK@', 'USK@', 'SVK@')):
            # we seem to have a 'domain name' uri
            try:
                domain, rest = uri.split("/", 1)
            except:
                domain = uri
                rest = ''
            
            tgtUri = self.namesiteLookup(domain)
            if not tgtUri:
                raise FCPNameLookupFailure(
                        "Failed to resolve freenet domain '%s'" % domain)
            if rest:
                uri = (tgtUri + "/" + rest).replace("//", "/")
            else:
                uri = tgtUri
    
        opts['URI'] = uri
        
        # determine a mimetype
        mimetype = kw.get("mimetype", None)
        if kw.has_key('mimetype'):
            # got an explicit mimetype - use it
            mimetype = kw['mimetype']
        else:
            # not explicitly given - figure one out (based on filename)
            ext = os.path.splitext(uri)[1]
            if ext:
                # only use basename, if it has an extension
                filename = os.path.basename(uri)
            else:
                # no CHK@ file extension, try for filename (only in "file" mode)
                if kw.has_key('file'):
                    filename = os.path.basename(kw['file'])
                if not filename:
                    # last resort fallback
                    ext = "foo.txt"
    
            # got some kind of 'filename with extension', convert to mimetype
            try:
                mimetype = mimetypes.guess_type(filename)[0] or "text/plain"
            except:
                mimetype = "text/plain"
    
        # now can specify the mimetype
        opts['Metadata.ContentType'] = mimetype
    
        id = kw.pop("id", None)
        if not id:
            id = self._getUniqueId()
        opts['Identifier'] = id
    
        chkOnly = toBool(kw.get("chkonly", "false"))
    
        opts['Verbosity'] = kw.get('Verbosity', 0)
        opts['MaxRetries'] = kw.get("maxretries", -1)
        opts['PriorityClass'] = kw.get("priority", 3)
        opts['RealTimeFlag'] = toBool(kw.get("realtime", "false"))
        opts['GetCHKOnly'] = chkOnly
        opts['DontCompress'] = toBool(kw.get("nocompress", "false"))
        opts['Codecs'] = kw.get('Codecs', 
                                self.defaultCompressionCodecsString())
        
        if kw.has_key("file"):
            filepath = os.path.abspath(kw['file'])
            opts['UploadFrom'] = "disk"
            opts['Filename'] = filepath
            if not kw.has_key("mimetype"):
                opts['Metadata.ContentType'] = mimetypes.guess_type(kw['file'])[0] or "text/plain"
            # Add a base64 encoded sha256 hash of the file to sidestep DDA
            opts['FileHash'] = base64.encodestring(
                sha256dda(self.connectionidentifier, id, 
                          path=filepath))
    
        elif kw.has_key("data"):
            opts["UploadFrom"] = "direct"
            opts["Data"] = kw['data']
            targetFilename = kw.get('name')
            if targetFilename:
                opts["TargetFilename"] = targetFilename
    
        elif kw.has_key("redirect"):
            opts["UploadFrom"] = "redirect"
            opts["TargetURI"] = kw['redirect']
        elif chkOnly != "true":
            raise Exception("Must specify file, data or redirect keywords")
        
        if "TargetFilename" in kw: # for CHKs
            opts["TargetFilename"] = kw["TargetFilename"]
            
    
        opts['timeout'] = int(kw.get("timeout", ONE_YEAR))
    
        #print "sendEnd=%s" % sendEnd
    
        # ---------------------------------
        # now dispatch the job
        return self._submitCmd(id, "ClientPut", **opts)
    
    #@-node:put
    #@+node:putdir
    def putdir(self, uri, **kw):
        """
        Inserts a freesite
    
        Arguments:
            - uri - uri under which to insert the key
        
        Keywords:
            - dir - the directory to insert - mandatory, no default.
              This directory must contain a toplevel index.html file
            - name - the name of the freesite, defaults to 'freesite'
            - usk - set to True to insert as USK (Default false)
            - version - the USK version number, default 0
            
            - filebyfile - default False - if True, manually inserts
              each constituent file, then performs the ClientPutComplexDir
              as a manifest full of redirects. You *must* use this mode
              if inserting from across a LAN
    
            - maxretries - maximum number of retries, default 3
            - priority - the PriorityClass for retrieval, default 2, may be between
              0 (highest) to 6 (lowest)
    
            - id - the job identifier, for persistent requests
            - async - default False - if True, return immediately with a job ticket
            - persistence - default 'connection' - the kind of persistence for
              this request. If 'reboot' or 'forever', this job will be able to
              be recalled in subsequent FCP sessions. Other valid values are
              'reboot' and 'forever', as per FCP spec
            - Global - default false - if evaluates to true, puts this request
              on the global queue. Note the capital G in Global. If you set this,
              persistence must be 'reboot' or 'forever'
            - Verbosity - default 0 - sets the Verbosity mask passed in the
              FCP message - case-sensitive
            - allatonce - default False - if set, and if filebyfile is set, then
              all files of the site will be inserted simultaneously, which can give
              a nice speed-up for small to moderate sites, but cruel choking on
              large sites; use with care
            - globalqueue - perform the inserts on the global queue, which will
              survive node reboots
    
            - timeout - timeout for completion, in seconds, default one year
    
    
        Returns:
            - the URI under which the freesite can be retrieved
        """
        log = self._log
        log(INFO, "putdir: uri=%s dir=%s" % (uri, kw['dir']))
    
        #@    <<process keyword args>>
        #@+node:<<process keyword args>>
        # --------------------------------------------------------------
        # process keyword args
        
        chkonly = False
        #chkonly = True
        
        # get keyword args
        dir = kw['dir']
        sitename = kw.get('name', 'freesite')
        usk = kw.get('usk', False)
        version = kw.get('version', 0)
        maxretries = kw.get('maxretries', 3)
        priority = kw.get('priority', 4)
        Verbosity = kw.get('Verbosity', 0)
        
        filebyfile = kw.get('filebyfile', False)
        
        #if filebyfile:
        #    raise Hell
        
        if kw.has_key('allatonce'):
            allAtOnce = kw['allatonce']
            filebyfile = True
        else:
            allAtOnce = False
        
        if kw.has_key('maxconcurrent'):
            maxConcurrent = kw['maxconcurrent']
            filebyfile = True
            allAtOnce = True
        else:
            maxConcurrent = 10
        
        if kw.get('globalqueue', False):
            globalMode = True
            globalWord = "true"
            persistence = "forever"
        else:
            globalMode = False
            globalWord = "false"
            persistence = "connection"
        
        id = kw.pop("id", None)
        if not id:
            id = self._getUniqueId()

        codecs = kw.get('Codecs', 
                        self.defaultCompressionCodecsString())
        
        # derive final URI for insert
        uriFull = uri + sitename + "/"
        if kw.get('usk', False):
            uriFull += "%d/" % int(version)
            uriFull = uriFull.replace("SSK@", "USK@")
            while uriFull.endswith("/"):
                uriFull = uriFull[:-1]
        
        manifestDict = kw.get('manifest', None)
        
        #@-node:<<process keyword args>>
        #@nl
    
        #@    <<get inventory>>
        #@+node:<<get inventory>>
        # --------------------------------------------------------------
        # procure a manifest dict, whether supplied by caller or derived
        if manifestDict:
            # work from the manifest provided by caller
            #print "got manifest kwd"
            #print manifestDict
            manifest = []
            for relpath, attrDict in manifestDict.items():
                if attrDict['changed'] or (relpath == "index.html"):
                    attrDict['relpath'] = relpath
                    attrDict['fullpath'] = os.path.join(dir, relpath)
                    manifest.append(attrDict)
        else:
            # build manifest by reading the directory
            #print "no manifest kwd"
            manifest = readdir(kw['dir'])
            manifestDict = {}
            for rec in manifest:
                manifestDict[rec['relpath']] = rec
            #print manifestDict
        
        #@-node:<<get inventory>>
        #@nl
        
        #@    <<global mode>>
        #@+node:<<global mode>>
        if 0:
            #@    <<derive chks>>
            #@+node:<<derive chks>>
            # --------------------------------------------------------------
            # derive CHKs for all items
            
            log(INFO, "putdir: determining chks for all files")
            
            for filerec in manifest:
                
                # get the record and its fields
                relpath = filerec['relpath']
                fullpath = filerec['fullpath']
                mimetype = filerec['mimetype']
            
                # get raw file contents
                raw = file(fullpath, "rb").read()
            
                # determine CHK
                uri = self.put("CHK@",
                               data=raw,
                               mimetype=mimetype,
                               Verbosity=Verbosity,
                               chkonly=True,
                               priority=priority,
                               )
            
                if uri != filerec.get('uri', None):
                    filerec['changed'] = True
                    filerec['uri'] = uri
            
                log(INFO, "%s -> %s" % (relpath, uri))
            
            #@-node:<<derive chks>>
            #@nl
        
            #@    <<build chk-based manifest>>
            #@+node:<<build chk-based manifest>>
            if filebyfile:
                
                # --------------------------------------------------------------
                # now can build up a command buffer to insert the manifest
                # since we know all the file chks
                msgLines = ["ClientPutComplexDir",
                            "Identifier=%s" % id,
                            "Verbosity=%s" % Verbosity,
                            "MaxRetries=%s" % maxretries,
                            "PriorityClass=%s" % priority,
                            "URI=%s" % uriFull,
                            "Codecs=%s" % codecs,
                            #"Persistence=%s" % kw.get("persistence", "connection"),
                            "DefaultName=index.html",
                            ]
                # support global queue option
                if globalMode:
                    msgLines.extend([
                        "Persistence=forever",
                        "Global=true",
                        ])
                else:
                    msgLines.extend([
                        "Persistence=connection",
                        "Global=false",
                        ])
                
                # add each file's entry to the command buffer
                n = 0
                default = None
                for filerec in manifest:
                    relpath = filerec['relpath']
                    mimetype = filerec['mimetype']
                
                    log(DETAIL, "n=%s relpath=%s" % (repr(n), repr(relpath)))
                
                    msgLines.extend(["Files.%d.Name=%s" % (n, relpath),
                                     "Files.%d.UploadFrom=redirect" % n,
                                     "Files.%d.TargetURI=%s" % (n, filerec['uri']),
                                    ])
                    n += 1
                
                # finish the command buffer
                msgLines.append("EndMessage")
                manifestInsertCmdBuf = "\n".join(msgLines) + "\n"
                
                # gotta log the command buffer here, since it's not sent via .put()
                for line in msgLines:
                    log(DETAIL, line)
            
                #raise Exception("debugging")
            
            #@-node:<<build chk-based manifest>>
            #@nl
            
        #@-node:<<global mode>>
        #@nl
    
        #@    <<single-file inserts>>
        #@+node:<<single-file inserts>>
        # --------------------------------------------------------------
        # for file-by-file mode, queue up the inserts and await completion
        jobs = []
        #allAtOnce = False
        
        if filebyfile:
            
            log(INFO, "putdir: starting file-by-file inserts")
        
            lastProgressMsgTime = time.time()
        
            # insert each file, one at a time
            nTotal = len(manifest)
        
            # output status messages, and manage concurrent inserts
            while True:
                # get progress counts
                nQueued = len(jobs)
                nComplete = len(
                                filter(
                                    lambda j: j.isComplete(),
                                    jobs
                                    )
                                )
                nWaiting = nTotal - nQueued
                nInserting = nQueued - nComplete
        
                # spit a progress message every 10 seconds
                now = time.time()
                if now - lastProgressMsgTime >= 10:
                    lastProgressMsgTime = time.time()
                    log(INFO,
                        "putdir: waiting=%s inserting=%s done=%s total=%s" % (
                            nWaiting, nInserting, nComplete, nTotal)
                        )
        
                # can bail if all done
                if nComplete == nTotal:
                    log(INFO, "putdir: all inserts completed (or failed)")
                    break
        
                # wait and go round again if concurrent inserts are maxed
                if nInserting >= maxConcurrent:
                    time.sleep(_pollInterval)
                    continue
        
                # just go round again if manifest is empty (all remaining are in progress)
                if len(manifest) == 0:
                    time.sleep(_pollInterval)
                    continue
        
                # got >0 waiting jobs and >0 spare slots, so we can submit a new one
                filerec = manifest.pop(0)
                relpath = filerec['relpath']
                fullpath = filerec['fullpath']
                mimetype = filerec['mimetype']
        
                #manifestDict[relpath] = filerec
        
                log(INFO, "Launching insert of %s" % relpath)
        
        
                # gotta suck raw data, since we might be inserting to a remote FCP
                # service (which means we can't use 'file=' (UploadFrom=pathmae) keyword)
                raw = file(fullpath, "rb").read()
        
                print "globalMode=%s persistence=%s" % (globalMode, persistence)
        
                # fire up the insert job asynchronously
                job = self.put("CHK@",
                               data=raw,
                               mimetype=mimetype,
                               async=1,
                               waituntilsent=1,
                               Verbosity=Verbosity,
                               chkonly=chkonly,
                               priority=priority,
                               Global=globalMode,
                               Persistence=persistence,
                               )
                jobs.append(job)
                filerec['job'] = job
                job.filerec = filerec
        
                # wait for that job to finish if we are in the slow 'one at a time' mode
                if not allAtOnce:
                    job.wait()
                    log(INFO, "Insert finished for %s" % relpath)
        
            # all done
            log(INFO, "All raw files now inserted (or failed)")
        
        
        #@-node:<<single-file inserts>>
        #@nl
        
        #@    <<build manifest insertion cmd>>
        #@+node:<<build manifest insertion cmd>>
        # --------------------------------------------------------------
        # now can build up a command buffer to insert the manifest
        msgLines = ["ClientPutComplexDir",
                    "Identifier=%s" % id,
                    "Verbosity=%s" % Verbosity,
                    "MaxRetries=%s" % maxretries,
                    "PriorityClass=%s" % priority,
                    "URI=%s" % uriFull,
                    "Codecs=%s" % codecs,
                    #"Persistence=%s" % kw.get("persistence", "connection"),
                    "DefaultName=index.html",
                    ]
        # support global queue option
        if kw.get('Global', False):
            msgLines.extend([
                "Persistence=forever",
                "Global=true",
                ])
        else:
            msgLines.extend([
                "Persistence=connection",
                "Global=false",
                ])
        
        # add each file's entry to the command buffer
        n = 0
        default = None
        for job in jobs:
            filerec = job.filerec
            relpath = filerec['relpath']
            fullpath = filerec['fullpath']
            mimetype = filerec['mimetype']
        
            # don't add if the file failed to insert
            if filebyfile:
                if isinstance(filerec['job'].result, Exception):
                    log(ERROR, "File %s failed to insert" % relpath)
                    continue
        
            log(DETAIL, "n=%s relpath=%s" % (repr(n), repr(relpath)))
        
            msgLines.extend(["Files.%d.Name=%s" % (n, relpath),
                             ])
            if filebyfile:
                #uri = filerec['uri'] or filerec['job'].result
                uri = job.result
                if not uri:
                    raise Exception("Can't find a URI for file %s" % filerec['relpath'])
        
                msgLines.extend(["Files.%d.UploadFrom=redirect" % n,
                                 "Files.%d.TargetURI=%s" % (n, uri),
                                ])
            else:
                msgLines.extend(["Files.%d.UploadFrom=disk" % n,
                                 "Files.%d.Filename=%s" % (n, fullpath),
                                ])
            n += 1
        
        # finish the command buffer
        msgLines.append("EndMessage")
        manifestInsertCmdBuf = "\n".join(msgLines) + "\n"
        
        # gotta log the command buffer here, since it's not sent via .put()
        for line in msgLines:
            log(DETAIL, line)
        
        #@-node:<<build manifest insertion cmd>>
        #@nl
        
        #@    <<insert manifest>>
        #@+node:<<insert manifest>>
        # --------------------------------------------------------------
        # now dispatch the manifest insertion job
        if chkonly:
            finalResult = "no_uri"
        else:
            finalResult = self._submitCmd(
                            id, "ClientPutComplexDir",
                            rawcmd=manifestInsertCmdBuf,
                            async=kw.get('async', False),
                            waituntilsent=kw.get('waituntilsent', False),
                            callback=kw.get('callback', False),
                            #Persistence=kw.get('Persistence', 'connection'),
                            )
        
        #@-node:<<insert manifest>>
        #@nl
        
        # finally all done, return result or job ticket
        return finalResult
    
    def modifyconfig(self, **kw):
        """
        Modifies node configuration
        
        Keywords:
            - async - whether to do this call asynchronously, and
              return a JobTicket object
            - callback - if given, this should be a callable which accepts 2
              arguments:
                  - status - will be one of 'successful', 'failed' or 'pending'
                  - value - depends on status:
                      - if status is 'successful', this will contain the value
                        returned from the command
                      - if status is 'failed' or 'pending', this will contain
                        a dict containing the response from node
            - keywords, which are the same as for the FCP message and documented in the wiki: http://wiki.freenetproject.org/FCP2p0ModifyConfig
        """
        return self._submitCmd("__global", "ModifyConfig", **kw)
    
    #@-node:putdir
    #@+node:getconfig
    def getconfig(self, **kw):
        """
        Gets node configuration
        
        Keywords:
            - async - whether to do this call asynchronously, and
              return a JobTicket object
            - callback - if given, this should be a callable which accepts 2
              arguments:
                  - status - will be one of 'successful', 'failed' or 'pending'
                  - value - depends on status:
                      - if status is 'successful', this will contain the value
                        returned from the command
                      - if status is 'failed' or 'pending', this will contain
                        a dict containing the response from node
            - WithCurrent - default False - if True, the current configuration settings will be returned in the "current" tree of the ConfigData message fieldset
            - WithShortDescription - default False - if True, the configuration setting short descriptions will be returned in the "shortDescription" tree of the ConfigData message fieldset
            - other keywords, which are the same as for the FCP message and documented in the wiki: http://wiki.freenetproject.org/FCP2p0GetConfig
        """
        
        return self._submitCmd("__global", "GetConfig", **kw)
    
    #@-node:getconfig
    #@+node:invertprivate
    def invertprivate(self, privatekey):
        """
        Converts an SSK or USK private key to a public equivalent
        """
        privatekey = privatekey.strip().split("freenet:")[-1]
    
        isUsk = privatekey.startswith("USK@")
        
        if isUsk:
            privatekey = privatekey.replace("USK@", "SSK@")
    
        bits = privatekey.split("/", 1)
        mainUri = bits[0]
    
        uri = self.put(mainUri+"/foo", data="bar", chkonly=1)
    
        uri = uri.split("/")[0]
        uri = "/".join([uri] + bits[1:])
    
        if isUsk:
            uri = uri.replace("SSK@", "USK@")
    
        return uri
    
    #@-node:invertprivate
    #@+node:redirect
    def redirect(self, srcKey, destKey, **kw):
        """
        Inserts key srcKey, as a redirect to destKey.
        srcKey must be a KSK, or a path-less SSK or USK (and not a CHK)
        """
        uri = self.put(srcKey, redirect=destKey, **kw)
    
        return uri
    
    #@-node:redirect
    #@+node:genchk
    def genchk(self, **kw):
        """
        Returns the CHK URI under which a data item would be
        inserted.
        
        Keywords - you must specify one of the following:
            - file - path of file from which to read the key data
            - data - the raw data of the key as string
    
        Keywords - optional:
            - mimetype - defaults to text/plain - THIS AFFECTS THE CHK!!
        """
        return self.put(chkonly=True, **kw)
    
    #@-node:genchk
    #@+node:listpeers
    def listpeers(self, **kw):
        """
        Gets the list of peers from the node
        
        Keywords:
            - async - whether to do this call asynchronously, and
              return a JobTicket object
            - callback - if given, this should be a callable which accepts 2
              arguments:
                  - status - will be one of 'successful', 'failed' or 'pending'
                  - value - depends on status:
                      - if status is 'successful', this will contain the value
                        returned from the command
                      - if status is 'failed' or 'pending', this will contain
                        a dict containing the response from node
            - WithMetadata - default False - if True, returns a peer's metadata
            - WithVolatile - default False - if True, returns a peer's volatile info
        """
        
        return self._submitCmd("__global", "ListPeers", **kw)
    
    #@-node:listpeers
    #@+node:listpeernotes
    def listpeernotes(self, **kw):
        """
        Gets the list of peer notes for a given peer from the node
        
        Keywords:
            - async - whether to do this call asynchronously, and
              return a JobTicket object
            - callback - if given, this should be a callable which accepts 2
              arguments:
                  - status - will be one of 'successful', 'failed' or 'pending'
                  - value - depends on status:
                      - if status is 'successful', this will contain the value
                        returned from the command
                      - if status is 'failed' or 'pending', this will contain
                        a dict containing the response from node
            - NodeIdentifier - one of name, identity or IP:port for the desired peer
        """
        
        return self._submitCmd("__global", "ListPeerNotes", **kw)
    
    #@-node:listpeernotes
    #@+node:refstats
    def refstats(self, **kw):
        """
        Gets node reference and possibly node statistics.
        
        Keywords:
            - async - whether to do this call asynchronously, and
              return a JobTicket object
            - callback - if given, this should be a callable which accepts 2
              arguments:
                  - status - will be one of 'successful', 'failed' or 'pending'
                  - value - depends on status:
                      - if status is 'successful', this will contain the value
                        returned from the command
                      - if status is 'failed' or 'pending', this will contain
                        a dict containing the response from node
            - GiveOpennetRef - default False - if True, return the node's Opennet reference rather than the node's Darknet reference
            - WithPrivate - default False - if True, includes the node's private node reference fields
            - WithVolatile - default False - if True, returns a node's volatile info
        """
        
        return self._submitCmd("__global", "GetNode", **kw)
    
    #@-node:refstats
    #@+node:testDDA
    def testDDA(self, **kw):
        """
        Test for Direct Disk Access capability on a directory (can the node and the FCP client both access the same directory?)
        
        Keywords:
            - async - whether to do this call asynchronously, and
              return a JobTicket object
            - callback - if given, this should be a callable which accepts 2
              arguments:
                  - status - will be one of 'successful', 'failed' or 'pending'
                  - value - depends on status:
                      - if status is 'successful', this will contain the value
                        returned from the command
                      - if status is 'failed' or 'pending', this will contain
                        a dict containing the response from node
            - Directory - directory to test
            - WithReadDirectory - default False - if True, want node to read from directory for a put operation
            - WithWriteDirectory - default False - if True, want node to write to directory for a get operation
        """
        # cache the testDDA:
        DDAkey = (kw["Directory"], kw["WithReadDirectory"], kw["WithWriteDirectory"])
        try:
            return self.testedDDA[DDAkey]
        except KeyError:
            pass # we actually have to test this dir.
        requestResult = self._submitCmd("__global", "TestDDARequest", **kw)
        writeFilename = None;
        kw = {};
        kw[ 'Directory' ] = requestResult[ 'Directory' ];
        if( requestResult.has_key( 'ReadFilename' )):
            readFilename = requestResult[ 'ReadFilename' ];
            readFile = open( readFilename, 'rb' );
            readFileContents = readFile.read();
            readFile.close();
            kw[ 'ReadFilename' ] = readFilename;
            kw[ 'ReadContent' ] = readFileContents;
            
        if( requestResult.has_key( 'WriteFilename' ) and requestResult.has_key( 'ContentToWrite' )):
            writeFilename = requestResult[ 'WriteFilename' ];
            contentToWrite = requestResult[ 'ContentToWrite' ];
            writeFile = open( writeFilename, 'w+b' );
            writeFileContents = writeFile.write( contentToWrite );
            writeFile.close();
            writeFileStatObject = os.stat( writeFilename );
            writeFileMode = writeFileStatObject.st_mode;
            os.chmod( writeFilename, writeFileMode | stat.S_IREAD | stat.S_IRUSR | stat.S_IRGRP | stat.S_IROTH );
            
        responseResult = self._submitCmd("__global", "TestDDAResponse", **kw)
        if( None != writeFilename ):
            try:
                os.remove( writeFilename );
            except OSError, msg:
                pass;
        # cache this result, so we do not calculate it twice.
        self.testedDDA[DDAkey] = responseResult
        return responseResult;
    
    #@-node:testDDA
    #@+node:addpeer
    def addpeer(self, **kw):
        """
        Add a peer to the node
        
        Keywords:
            - async - whether to do this call asynchronously, and
              return a JobTicket object
            - callback - if given, this should be a callable which accepts 2
              arguments:
                  - status - will be one of 'successful', 'failed' or 'pending'
                  - value - depends on status:
                      - if status is 'successful', this will contain the value
                        returned from the command
                      - if status is 'failed' or 'pending', this will contain
                        a dict containing the response from node
            - File - filepath of a file containing a noderef in the node's directory
            - URL - URL of a copy of a peer's noderef to add
            - kwdict - If neither File nor URL are provided, the fields of a noderef can be passed in the form of a Python dictionary using the kwdict keyword
        """
        
        return self._submitCmd("__global", "AddPeer", **kw)
    
    #@-node:addpeer
    #@+node:listpeer
    def listpeer(self, **kw):
        """
        Modify settings on one of the node's peers
        
        Keywords:
            - async - whether to do this call asynchronously, and
              return a JobTicket object
            - callback - if given, this should be a callable which accepts 2
              arguments:
                  - status - will be one of 'successful', 'failed' or 'pending'
                  - value - depends on status:
                      - if status is 'successful', this will contain the value
                        returned from the command
                      - if status is 'failed' or 'pending', this will contain
                        a dict containing the response from node
            - NodeIdentifier - one of name (except for opennet peers), identity or IP:port for the desired peer
        """
        
        return self._submitCmd("__global", "ListPeer", **kw)
    
    #@-node:listpeer
    #@+node:modifypeer
    def modifypeer(self, **kw):
        """
        Modify settings on one of the node's peers
        
        Keywords:
            - async - whether to do this call asynchronously, and
              return a JobTicket object
            - callback - if given, this should be a callable which accepts 2
              arguments:
                  - status - will be one of 'successful', 'failed' or 'pending'
                  - value - depends on status:
                      - if status is 'successful', this will contain the value
                        returned from the command
                      - if status is 'failed' or 'pending', this will contain
                        a dict containing the response from node
            - IsDisabled - default False - enables or disabled the peer accordingly
            - IsListenOnly - default False - sets ListenOnly on the peer
            - NodeIdentifier - one of name, identity or IP:port for the desired peer
        """
        
        return self._submitCmd("__global", "ModifyPeer", **kw)
    
    #@-node:modifypeer
    #@+node:modifypeernote
    def modifypeernote(self, **kw):
        """
        Modify settings on one of the node's peers
        
        Keywords:
            - async - whether to do this call asynchronously, and
              return a JobTicket object
            - callback - if given, this should be a callable which accepts 2
              arguments:
                  - status - will be one of 'successful', 'failed' or 'pending'
                  - value - depends on status:
                      - if status is 'successful', this will contain the value
                        returned from the command
                      - if status is 'failed' or 'pending', this will contain
                        a dict containing the response from node
            - NodeIdentifier - one of name, identity or IP:port for the desired peer
            - NoteText - base64 encoded string of the desired peer note text
            - PeerNoteType - code number of peer note type: currently only private peer note is supported by the node with code number 1 
        """
        
        return self._submitCmd("__global", "ModifyPeerNote", **kw)
    
    #@-node:modifypeernote
    #@+node:removepeer
    def removepeer(self, **kw):
        """
        Removes a peer from the node
        
        Keywords:
            - async - whether to do this call asynchronously, and
              return a JobTicket object
            - callback - if given, this should be a callable which accepts 2
              arguments:
                  - status - will be one of 'successful', 'failed' or 'pending'
                  - value - depends on status:
                      - if status is 'successful', this will contain the value
                        returned from the command
                      - if status is 'failed' or 'pending', this will contain
                        a dict containing the response from node
            - NodeIdentifier - one of name, identity or IP:port for the desired peer
        """
        
        return self._submitCmd("__global", "RemovePeer", **kw)
    
    #@-node:removepeer
    #@-others
    
    #@-node:FCP Primitives
    #@+node:Namesite primitives
    # methods for namesites
    
    #@+others
    #@+node:namesiteInit
    def namesiteInit(self, path):
        """
        Initialise the namesites layer and load our namesites list
        """
        if path:
            self.namesiteFile = path
        else:
            self.namesiteFile = os.path.join(os.path.expanduser("~"), ".freenames")
    
        self.namesiteLocals = []
        self.namesitePeers = []
    
        # create empty file 
        if os.path.isfile(self.namesiteFile):
            self.namesiteLoad()
        else:
            self.namesiteSave()
    
    #@-node:namesiteInit
    #@+node:namesiteLoad
    def namesiteLoad(self):
        """
        """
        try:
            parser = pseudopythonparser.Parser()
            env = parser.parse(file(self.namesiteFile).read())
            self.namesiteLocals = env['locals']
            self.namesitePeers = env['peers']
        except:
            traceback.print_exc()
            env = {}
    
    #@-node:namesiteLoad
    #@+node:namesiteSave
    def namesiteSave(self):
        """
        Save the namesites list
        """
        f = file(self.namesiteFile, "w")
    
        f.write("# pyfcp namesites registration file\n\n")
    
        pp = pprint.PrettyPrinter(width=72, indent=2, stream=f)
    
        f.write("locals = ")
        pp.pprint(self.namesiteLocals)
        f.write("\n")
    
        f.write("peers = ")
        pp.pprint(self.namesitePeers)
        f.write("\n")
    
        f.close()
    
    #@-node:namesiteSave
    #@+node:namesiteAddLocal
    def namesiteAddLocal(self, name, privuri=None):
        """
        Create a new nameservice that we own
        """
        if not privuri:
            privuri = self.genkey()[1]
        puburi = self.invertprivate(privuri)
        
        privuri = self.namesiteProcessUri(privuri)
        puburi = self.namesiteProcessUri(puburi)
    
        for rec in self.namesiteLocals:
            if rec['name'] == name:
                raise Exception("Already got a local service called '%s'" % name)
        
        self.namesiteLocals.append(
            {'name':name,
             'privuri':privuri,
             'puburi': puburi,
             'cache': {},
            })
    
        self.namesiteSave()
    
    #@-node:namesiteAddLocal
    #@+node:namesiteDelLocal
    def namesiteDelLocal(self, name):
        """
        Delete a local nameservice
        """
        rec = None
        for r in self.namesiteLocals:
            if r['name'] == name:
                self.namesiteLocals.remove(r)
    
        self.namesiteSave()
    
    #@-node:namesiteDelLocal
    #@+node:namesiteAddRecord
    def namesiteAddRecord(self, localname, domain, uri):
        """
        Adds a (domainname -> uri) record to one of our local
        services
        """
        rec = None
        for r in self.namesiteLocals:
            if r['name'] == localname:
                rec = r
        if not rec:
            raise Exception("No local service '%s'" % localname)
    
        cache = rec['cache']
    
        # bail if domain is known and is pointing to same uri
        if cache.get(domain, None) == uri:
            return
    
        # domain is new, or uri has changed
        cache[domain] = uri
    
        # save local records
        self.namesiteSave()
    
        # determine the insert uri
        localPrivUri = rec['privuri'] + "/" + domain + "/0"
    
        # and stick it in, via global queue
        id = "namesite|%s|%s|%s" % (localname, domain, int(time.time()))
        self.put(
            localPrivUri,
            id=id,
            data=uri,
            persistence="forever",
            Global=True,
            priority=0,
            async=True,
            )
    
        self.refreshPersistentRequests()
    
    #@-node:namesiteAddRecord
    #@+node:namesiteDelRecord
    def namesiteDelRecord(self, localname, domain):
        """
        Removes a domainname record from one of our local
        services
        """
        rec = None
        for r in self.namesiteLocals:
            if r['name'] == localname:
                if domain in r['cache']:
                    del r['cache'][domai]
    
        self.namesiteSave()
    
    #@-node:namesiteDelRecord
    #@+node:namesiteAddPeer
    def namesiteAddPeer(self, name, uri):
        """
        Adds a namesite to our list
        """
        # process URI
        uri = uri.split("freenet:")[-1]
    
        # validate uri TODO reject private uris
        if not uri.startswith("USK"):
            raise Exception("Invalid URI %s, should be a public USK" % uri)
    
        # just uplift the public key part, remove path
        uri = uri.split("freenet:")[-1]
        uri = uri.split("/")[0]
    
        if self.namesiteHasPeer(name):
            raise Exception("Peer nameservice '%s' already exists" % name)
    
        self.namesitePeers.append({'name':name, 'puburi':uri})
    
        self.namesiteSave()
    
    #@-node:namesiteAddPeer
    #@+node:namesiteHasPeer
    def namesiteHasPeer(self, name):
        """
        returns True if we have a peer namesite of given name
        """    
        return self.namesiteGetPeer(name) is not None
    
    #@-node:namesiteHasPeer
    #@+node:namesiteGetPeer
    def namesiteGetPeer(self, name):
        """
        returns record for given peer
        """
        for rec in self.namesitePeers:
            if rec['name'] == name:
                return rec
        return None
    
    #@-node:namesiteGetPeer
    #@+node:namesiteRemovePeer
    def namesiteRemovePeer(self, name):
        """
        Removes a namesite from our list
        """
        for rec in self.namesitePeers:
            if rec['name'] == name:
                self.namesitePeers.remove(rec)
        
        self.namesiteSave()
    
    #@-node:namesiteRemovePeer
    #@+node:namesiteLookup
    def namesiteLookup(self, domain, **kw):
        """
        Attempts a lookup of a given 'domain name' on our designated
        namesites
        
        Arguments:
            - domain - the domain to look up
        
        Keywords:
            - localonly - whether to only search local cache
            - peer - if given, search only that peer's namesite (not locals)
        """
        self.namesiteLoad()
    
        localonly = kw.get('localonly', False)
        peer = kw.get('peer', None)
        
        if not peer:
            # try local cache first
            for rec in self.namesiteLocals:
                if domain in rec['cache']:
                    return rec['cache'][domain]
    
        if localonly:
            return None
    
        # the long step
        for rec in self.namesitePeers:
    
            if peer and (peer != rec['name']):
                continue
    
            uri = rec['puburi'] + "/" + domain + "/0"
    
            try:
                mimetype, tgtUri = self.get(uri)
                return tgtUri
            except:
                pass
    
        return None
    
    #@-node:namesiteLookup
    #@+node:namesiteProcessUri
    def namesiteProcessUri(self, uri):
        """
        Reduces a URI
        """
        # strip 'freenet:'
        uri1 = uri.split("freenet:")[-1]
        
        # change SSK to USK, and split path
        uri1 = uri1.replace("SSK@", "USK@").split("/")[0]
        
        # barf if bad uri
        if not uri1.startswith("USK@"):
            usage("Bad uri %s" % uri)
        
        return uri1
    
    #@-node:namesiteProcessUri
    #@-others
    
    #@-node:Namesite primitives
    #@+node:Other High Level Methods
    # high level client methods
    
    #@+others
    #@+node:listenGlobal
    def listenGlobal(self, **kw):
        """
        Enable listening on global queue
        """
        self._submitCmd(None, "WatchGlobal", Enabled="true", **kw)
    
    #@-node:listenGlobal
    #@+node:ignoreGlobal
    def ignoreGlobal(self, **kw):
        """
        Stop listening on global queue
        """
        self._submitCmd(None, "WatchGlobal", Enabled="false", **kw)
    
    #@-node:ignoreGlobal
    #@+node:purgePersistentJobs
    def purgePersistentJobs(self):
        """
        Cancels all persistent jobs in one go
        """
        for job in self.getPersistentJobs():
            job.cancel()
    
    #@-node:purgePersistentJobs
    #@+node:getAllJobs
    def getAllJobs(self):
        """
        Returns a list of persistent jobs, excluding global jobs
        """
        return self.jobs.values()
    
    #@-node:getAllJobs
    #@+node:getPersistentJobs
    def getPersistentJobs(self):
        """
        Returns a list of persistent jobs, excluding global jobs
        """
        return [j for j in self.jobs.values() if j.isPersistent and not j.isGlobal]
    
    #@-node:getPersistentJobs
    #@+node:getGlobalJobs
    def getGlobalJobs(self):
        """
        Returns a list of global jobs
        """
        return [j for j in self.jobs.values() if j.isGlobal]
    
    #@-node:getGlobalJobs
    #@+node:getTransientJobs
    def getTransientJobs(self):
        """
        Returns a list of non-persistent, non-global jobs
        """
        return [j for j in self.jobs.values() if not j.isPersistent]
    
    #@-node:getTransientJobs
    #@+node:refreshPersistentRequests
    def refreshPersistentRequests(self, **kw):
        """
        Sends a ListPersistentRequests to node, to ensure that
        our records of persistent requests are up to date.
        
        Since, upon connection, the node sends us a list of all
        outstanding persistent requests anyway, I can't really
        see much use for this method. I've only added the method
        for FCP spec compliance
        """
        self._log(DETAIL, "listPersistentRequests")
    
        if self.jobs.has_key('__global'):
            raise Exception("An existing non-identifier job is currently pending")
    
        # ---------------------------------
        # format the request
        opts = {}
    
        id = '__global'
        opts['Identifier'] = id
    
        opts['async'] = kw.pop('async', False)
        if kw.has_key('callback'):
            opts['callback'] = kw['callback']
    
        # ---------------------------------
        # now enqueue the request
        return self._submitCmd(id, "ListPersistentRequests", **opts)
    
    #@-node:refreshPersistentRequests
    #@+node:clearGlobalJob
    def clearGlobalJob(self, id):
        """
        Removes a job from the jobs queue
        """
        self._submitCmd(id, "RemovePersistentRequest",
                        Identifier=id, Global=True, async=True, waituntilsent=True)
    
    #@-node:clearGlobalJob
    #@+node:setSocketTimeout
    def getSocketTimeout(self):
        """
        Gets the socketTimeout for future socket calls;
        returns None if not supported by Python version
        """
        try:
            return self.socket.gettimeout()
        except Exception, e:
            # Socket timeout setting is not available until Python 2.3, so ignore exceptions
            pass
        return None
    
    #@-node:setSocketTimeout
    #@+node:setSocketTimeout
    def setSocketTimeout(self, socketTimeout):
        """
        Sets the socketTimeout for future socket calls
        
        >>> node = FCPNode()
        >>> timeout = node.getSocketTimeout()
        >>> newtimeout = 1800
        >>> node.setSocketTimeout(newtimeout)
        >>> node.getSocketTimeout()
        1800.0
        """
        self.socketTimeout = socketTimeout
        try:
            self.socket.settimeout(self.socketTimeout)
        except Exception, e:
            # Socket timeout setting is not available until Python 2.3, so ignore exceptions
            pass
    
    #@-node:setSocketTimeout
    #@+node:getVerbosity
    def getVerbosity(self):
        """
        Gets the verbosity for future logging calls

        >>> node = FCPNode()
        >>> node.getVerbosity() # default
        3
        >>> node.setVerbosity(INFO)
        >>> node.getVerbosity()
        4
        """
        return self.verbosity
    
    #@-node:getVerbosity
    #@+node:setVerbosity
    def setVerbosity(self, verbosity):
        """
        Sets the verbosity for future logging calls
        """
        self.verbosity = verbosity
    
    #@-node:setVerbosity
    #@+node:shutdown
    def shutdown(self):
        """
        Terminates the manager thread
        
        You should explicitly shutdown any existing nodes
        before exiting your client application
        """
        log = self._log
    
        log(DETAIL, "shutdown: entered")
        if not self.running:
            log(DETAIL, "shutdown: already shut down")
            return
    
        self.running = False
    
        # give the manager thread a chance to bail out
        time.sleep(pollTimeout * 3)
    
        # wait for mgr thread to quit
        log(DETAIL, "shutdown: waiting for manager thread to terminate")
        self.shutdownLock.acquire()
        log(DETAIL, "shutdown: manager thread terminated")
    
        # shut down FCP connection
        if hasattr(self, 'socket'):
            if not self.noCloseSocket:
                self.socket.close()
                del self.socket
    
        # and close the logfile
        if None != self.logfile and self.logfile not in [sys.stdout, sys.stderr]:
            self.logfile.close()
    
        log(DETAIL, "shutdown: done?")
    
    #@-node:shutdown
    #@-others
    
    
    
    #@-node:Other High Level Methods
    #@+node:Manager Thread
    # methods for manager thread
    
    #@+others
    #@+node:_mgrThread
    def _mgrThread(self):
        """
        This thread is the nucleus of pyfcp, and coordinates incoming
        client commands and incoming node responses
        """
        log = self._log
    
        self.shutdownLock.acquire()
    
        log(DETAIL, "FCPNode: manager thread starting")
        try:
            while self.running:
    
                log(NOISY, "_mgrThread: Top of manager thread")
    
                # try for incoming messages from node
                log(NOISY, "_mgrThread: Testing for incoming message")
                if self._msgIncoming():
                    log(DEBUG, "_mgrThread: Retrieving incoming message")
                    msg = self._rxMsg()
                    log(DEBUG, "_mgrThread: Got incoming message, dispatching")
                    self._on_rxMsg(msg)
                    log(DEBUG, "_mgrThread: back from on_rxMsg")
                else:
                    log(NOISY, "_mgrThread: No incoming message from node")
        
                # try for incoming requests from clients
                log(NOISY, "_mgrThread: Testing for client req")
                try:
                    req = self.clientReqQueue.get(True, pollTimeout)
                    log(DEBUG, "_mgrThread: Got client req, dispatching")
                    self._on_clientReq(req)
                    log(DEBUG, "_mgrThread: Back from on_clientReq")
                except Queue.Empty:
                    log(NOISY, "_mgrThread: No incoming client req")
                    pass
    
            self._log(DETAIL, "_mgrThread: Manager thread terminated normally")
    
        except Exception, e:
            traceback.print_exc()
            self._log(CRITICAL, "_mgrThread: manager thread crashed")
    
            # send the exception to all waiting jobs
            for id, job in self.jobs.items():
                job._putResult(e)
            
            # send the exception to all queued jobs
            while True:
                try:
                    job = self.clientReqQueue.get(True, pollTimeout)
                    job._putResult(e)
                except Queue.Empty:
                    log(NOISY, "_mgrThread: No incoming client req")
                    break
    
        self.shutdownLock.release()
    
    #@-node:_mgrThread
    #@+node:_msgIncoming
    def _msgIncoming(self):
        """
        Returns True if a message is coming in from the node
        """
        return len(select.select([self.socket], [], [], pollTimeout)[0]) > 0
    
    #@-node:_msgIncoming
    #@+node:_submitCmd
    def _submitCmd(self, id, cmd, **kw):
        """
        Submits a command for execution
        
        Arguments:
            - id - the command identifier
            - cmd - the command name, such as 'ClientPut'
        
        Keywords:
            - async - whether to return a JobTicket object, rather than
              the command result
            - callback - a function taking 2 args 'status' and 'value'.
              Status is one of 'successful', 'pending' or 'failed'.
              value is the primitive return value if successful, or the raw
              node message if pending or failed
            - followRedirect - follow a redirect if true, otherwise fail the get
            - rawcmd - a raw command buffer to send directly
            - options specific to command such as 'URI'
            - timeout - timeout in seconds for job completion, default 1 year
            - waituntilsent - whether to block until this command has been sent
              to the node, default False
            - keep - whether to keep the job on our jobs list after it completes,
              default False
        
        Returns:
            - if command is sent in sync mode, returns the result
            - if command is sent in async mode, returns a JobTicket
              object which the client can poll or block on later

        >>> import fcp
        >>> n = fcp.node.FCPNode()
        >>> cmd = "ClientPut"
        >>> jobid = "id2291160822224650"
        >>> opts = {'Metadata.ContentType': 'text/html', 'async': False, 'UploadFrom': 'direct', 'Verbosity': 0, 'Global': 'false', 'URI': 'CHK@', 'keep': False, 'DontCompress': 'false', 'MaxRetries': -1, 'timeout': 31536000, 'Codecs': 'GZIP, BZIP2, LZMA, LZMA_NEW', 'GetCHKOnly': 'true', 'RealTimeFlag': 'false', 'waituntilsent': False, 'Identifier': jobid, 'Data': '<!DOCTYPE html>\n<html>\n<head>\n<title>Sitemap for freenet-plugin-bare</title>\n</head>\n<body>\n<h1>Sitemap for freenet-plugin-bare</h1>\nThis listing was automatically generated and inserted by freesitemgr\n<br><br>\n<table cellspacing=0 cellpadding=2 border=0>\n<tr>\n<td><b>Size</b></td>\n<td><b>Mimetype</b></td>\n<td><b>Name</b></td>\n</tr>\n<tr>\n<td>19211</td>\n<td>text/html</td>\n<td><a href="index.html">index.html</a></td>\n</tr>\n</table>\n<h2>Keys of large, separately inserted files</h2>\n<pre>\n</pre></body></html>\n', 'PriorityClass': 3, 'Persistence': 'connection', 'TargetFilename': 'sitemap.html'}
        >>> n._submitCmd(jobid, cmd, **opts)
        'CHK@FR~anQPhpw7lZjxl96o1b875tem~5xExPTiSa6K3Wus,yuGOWhpqFY5N9i~N4BjM0Oh6Bk~Kkb7sE4l8GAsdBEs,AAMC--8/sitemap.html'
        >>> # n._submitCmd(id=None, cmd='WatchGlobal', **{'Enabled': 'true'})
        
        """
        if not self.nodeIsAlive:
            raise FCPNodeFailure("%s:%s: node closed connection" % (cmd, id))
    
        log = self._log
    
        log(DEBUG, "_submitCmd: id=" + repr(id) + ", cmd=" + repr(cmd) + ", **" + repr(kw))
    
        async = kw.pop('async', False)
        followRedirect = kw.pop('followRedirect', True)
        stream = kw.pop('stream', None)
        waituntilsent = kw.pop('waituntilsent', False)
        keepjob = kw.pop('keep', False)
        timeout = kw.pop('timeout', ONE_YEAR)
        if( kw.has_key( "kwdict" )):
            kwdict = kw[ "kwdict" ]
            del kw[ "kwdict" ]
            for key in kwdict.keys():
                kw[ key ] = kwdict[ key ]
        job = JobTicket(
            self, id, cmd, kw,
            verbosity=self.verbosity, logger=self._log, keep=keepjob,
            stream=stream)
    
        log(DEBUG, "_submitCmd: timeout=%s" % timeout)
        
        job.followRedirect = followRedirect
    
        if cmd == 'ClientGet' and 'URI' in kw:
            job.uri = kw['URI']
    
        if cmd == 'ClientPut':
            job.mimetype = kw['Metadata.ContentType']
    
        self.clientReqQueue.put(job)
    
        # log(DEBUG, "_submitCmd: id='%s' cmd='%s' kw=%s" % (id, cmd, # truncate long commands
        #                                                    str([(k,str(kw.get(k, ""))[:128])
        #                                                         for k 
        #                                                         in kw])))
    
    
        if async:
            if waituntilsent:
                job.waitTillReqSent()
            return job
        elif cmd in ['WatchGlobal', "RemovePersistentRequest"]:
            return
        else:
            log(DETAIL, "Waiting on job")
            return job.wait(timeout)
    
    #@-node:_submitCmd
    #@+node:_on_clientReq
    def _on_clientReq(self, job):
        """
        takes an incoming request job from client and transmits it to
        the fcp port, and also registers it so the manager thread
        can action responses from the fcp port.
        """
        id = job.id
        cmd = job.cmd
        kw = job.kw
    
        # register the req
        if cmd != 'WatchGlobal':
            self.jobs[id] = job
            self._log(DEBUG, "_on_clientReq: cmd=%s id=%s lock=%s" % (
                cmd, repr(id), job.lock))
        
        # now can send, since we're the only one who will
        self._txMsg(cmd, **kw)
    
        job.timeQueued = int(time.time())
    
        job.reqSentLock.release()
    
    #@-node:_on_clientReq
    #@+node:_on_rxMsg
    def _on_rxMsg(self, msg):
        """
        Handles incoming messages from node
        
        If an incoming message represents the termination of a command,
        the job ticket object will be notified accordingly
        """
        log = self._log
    
        # find the job this relates to
        id = msg.get('Identifier', '__global')
    
        hdr = msg['header']
    
        job = self.jobs.get(id, None)
        if not job:
            # we have a global job and/or persistent job from last connection
            log(DETAIL, "***** Got %s from unknown job id %s" % (hdr, repr(id)))
            job = JobTicket(self, id, hdr, msg)
            self.jobs[id] = job
    
        # action from here depends on what kind of message we got
    
        # -----------------------------
        # handle GenerateSSK responses
    
        if hdr == 'SSKKeypair':
            # got requested keys back
            keys = (msg['RequestURI'], msg['InsertURI'])
            job.callback('successful', keys)
            job._putResult(keys)
    
            # and remove job from queue
            self.jobs.pop(id, None)
            return
    
        # -----------------------------
        # handle ClientGet responses
    
        if hdr == 'DataFound':
            if( job.kw.has_key( 'URI' )):
                log(INFO, "Got DataFound for URI=%s" % job.kw['URI'])
            else:
                log(ERROR, "Got DataFound without URI")
            mimetype = msg['Metadata.ContentType']
            if job.kw.has_key('Filename'):
                # already stored to disk, done
                #resp['file'] = file
                result = (mimetype, job.kw['Filename'], msg)
                job.callback('successful', result)
                job._putResult(result)
                return
    
            elif job.kw['ReturnType'] == 'none':
                result = (mimetype, 1, msg)
                job.callback('successful', result)
                job._putResult(result)
                return
    
            # otherwise, we're expecting an AllData and will react to it then
            else:
                # is this a persistent get?
                if job.kw['ReturnType'] == 'direct' \
                and job.kw.get('Persistence', None) != 'connection':
                    # gotta poll for request status so we can get our data
                    # FIXME: this is a hack, clean it up
                    log(INFO, "Request was persistent")
                    if not hasattr(job, "gotPersistentDataFound"):
                        if job.isGlobal:
                            isGlobal = "true"
                        else:
                            isGlobal = "false"
                        job.gotPersistentDataFound = True
                        log(INFO, "  --> sending GetRequestStatus")
                        self._txMsg("GetRequestStatus",
                                    Identifier=job.kw['Identifier'],
                                    Persistence=msg.get("Persistence", "connection"),
                                    Global=isGlobal,
                                    )
    
                job.callback('pending', msg)
                job.mimetype = mimetype
                return
    
        if hdr == 'CompatibilityMode':
            # information, how to insert the file to make it an exact match.
            # TODO: Use the information.
            job.callback('pending', msg)
            return
    
        if hdr == 'ExpectedMIME':
            # information, how to insert the file to make it an exact match.
            # TODO: Use the information.
            mimetype = msg['Metadata.ContentType']
            job.mimetype = mimetype
            job.callback('pending', msg)
            return

        if hdr == 'ExpectedDataLength':
            # The expected filesize.
            # TODO: Use the information.
            size = msg['DataLength']
            job.callback('pending', msg)
            return

        if hdr == 'AllData':
            result = (job.mimetype, msg['Data'], msg)
            job.callback('successful', result)
            job._putResult(result)
            return

        if hdr == 'GetFailed':
            # see if it's just a redirect problem
            if job.followRedirect and msg.get('ShortCodeDescription', None) == "New URI":
                uri = msg['RedirectURI']
                job.kw['URI'] = uri
                job.kw['id'] = self._getUniqueId();
                self._txMsg(job.cmd, **job.kw)
                log(DETAIL, "Redirect to %s" % uri)
                return
            # see if it's just a TOO_MANY_PATH_COMPONENTS redirect
            if job.followRedirect and msg.get('ShortCodeDescription', None) == "Too many path components":
                uri = msg['RedirectURI']
                job.kw['URI'] = uri
                job.kw['id'] = self._getUniqueId();
                self._txMsg(job.cmd, **job.kw)
                log(DETAIL, "Redirect to %s" % uri)
                return
    
            # return an exception
            job.callback("failed", msg)
            job._putResult(FCPGetFailed(msg))
            return
    
        # -----------------------------
        # handle ClientPut responses
    
        if hdr == 'URIGenerated':
            if 'URI' not in msg:
                log(ERROR, "message {} without 'URI'. This is very likely a bug in Freenet. Check whether you have files in uploads or downloads without URI (clickable link).".format(hdr))
            else:
                job.uri = msg['URI']
                newUri = msg['URI']
            job.callback('pending', msg)
    
            return
    
            # bail here if no data coming back
            if job.kw.get('GetCHKOnly', False) == 'true':
                # done - only wanted a CHK
                job._putResult(newUri)
                return
    
        if hdr == 'PutSuccessful':
            if 'URI' not in msg:
                log(ERROR, "message {} without 'URI'. This is very likely a bug in Freenet. Check whether you have files in uploads or downloads without URI (clickable link).".format(hdr))
            else:
                result = msg['URI']
                job._putResult(result)
                job.callback('successful', result)
            # print "*** PUTSUCCESSFUL"
            return
    
        if hdr == 'PutFailed':
            job.callback('failed', msg)
            job._putResult(FCPPutFailed(msg))
            return
        
        if hdr == 'PutFetchable':
            if 'URI' not in msg:
                log(ERROR, "message {} without 'URI'. This is very likely a bug in Freenet. Check whether you have files in uploads or downloads without URI (clickable link).".format(hdr))
            else:
                uri = msg['URI']
                job.kw['URI'] = uri
            job.callback('pending', msg)
            return
    
        # -----------------------------
        # handle ConfigData
        if hdr == 'ConfigData':
            # return all the data recieved
            job.callback('successful', msg)
            job._putResult(msg)
    
            # remove job from queue
            self.jobs.pop(id, None)
            return
    
        # -----------------------------
        # handle progress messages
    
        if hdr == 'StartedCompression':
            job.callback('pending', msg)
            return
    
        if hdr == 'FinishedCompression':
            job.callback('pending', msg)
            return
    
        if hdr == 'SimpleProgress':
            job.callback('pending', msg)
            return
    
        if hdr == 'SendingToNetwork':
            job.callback('pending', msg)
            return
    
        if hdr == 'ExpectedHashes':
            # The hashes the file must have.
            # TODO: Use the information.
            sha256 = msg['Hashes.SHA256']
            job.callback('pending', msg)
            return
    

        # -----------------------------
        # handle FCPPluginMessage replies
        
        if hdr == 'FCPPluginReply':
            job._appendMsg(msg)
            job.callback('successful', job.msgs)
            job._putResult(job.msgs)
            return   
        
        # -----------------------------
        # handle peer management messages
        
        if hdr == 'EndListPeers':
            job._appendMsg(msg)
            job.callback('successful', job.msgs)
            job._putResult(job.msgs)
            return   
        
        if hdr == 'Peer':
            if(job.cmd == "ListPeers"):
                job.callback('pending', msg)
                job._appendMsg(msg)
            else:
                job.callback('successful', msg)
                job._putResult(msg)
            return
        
        if hdr == 'PeerRemoved':
            job._appendMsg(msg)
            job.callback('successful', job.msgs)
            job._putResult(job.msgs)
            return   
        
        if hdr == 'UnknownNodeIdentifier':
            job._appendMsg(msg)
            job.callback('failed', job.msgs)
            job._putResult(job.msgs)
            return   
    
        # -----------------------------
        # handle peer note management messages
        
        if hdr == 'EndListPeerNotes':
            job._appendMsg(msg)
            job.callback('successful', job.msgs)
            job._putResult(job.msgs)




            return   
        
        if hdr == 'PeerNote':
            if(job.cmd == "ListPeerNotes"):
                job.callback('pending', msg)
                job._appendMsg(msg)
            else:
                job.callback('successful', msg)
                job._putResult(msg)
            return
        
        if hdr == 'UnknownPeerNoteType':
            job._appendMsg(msg)
            job.callback('failed', job.msgs)
            job._putResult(job.msgs)
            return   
    
        # -----------------------------
        # handle persistent job messages
    
        if hdr == 'PersistentGet':
            job.callback('pending', msg)
            job._appendMsg(msg)
            return
    
        if hdr == 'PersistentPut':
            job.callback('pending', msg)
            job._appendMsg(msg)
            return
    
        if hdr == 'PersistentPutDir':
            job.callback('pending', msg)
            job._appendMsg(msg)
            return
    
        if hdr == 'EndListPersistentRequests':
            job._appendMsg(msg)
            job.callback('successful', job.msgs)
            job._putResult(job.msgs)
            return
        
        if hdr == 'PersistentRequestRemoved':
            if self.jobs.has_key(id):
                del self.jobs[id]
            return
        
        # ----------------------------- 
        # handle USK Subscription , thanks to Enzo Matrix

        # Note from Enzo Matrix: I just needed the messages to get
        # passed through to the job, and have its callback function
        # called so I can do something when a USK gets updated. I
        # handle the checking whether the message was a
        # SubscribedUSKUpdate in the callback, which is defined in the
        # spider.
        if hdr == 'SubscribedUSK': 
            job.callback('successful', msg) 
            return 

        if hdr == 'SubscribedUSKUpdate': 
            job.callback('successful', msg) 
            return 

        if hdr == 'SubscribedUSKRoundFinished': 
            job.callback('successful', msg) 
        return 

        if hdr == 'SubscribedUSKSendingToNetwork': 
            job.callback('successful', msg) 
        return        

        # -----------------------------
        # handle testDDA messages
        
        if hdr == 'TestDDAReply':
            # return all the data recieved
            job.callback('successful', msg)
            job._putResult(msg)
    
            # remove job from queue
            self.jobs.pop(id, None)
            return
        
        if hdr == 'TestDDAComplete':
            # return all the data recieved
            job.callback('successful', msg)
            job._putResult(msg)
    
            # remove job from queue
            self.jobs.pop(id, None)
            return
    
        # -----------------------------
        # handle NodeData
        if hdr == 'NodeData':
            # return all the data recieved
            job.callback('successful', msg)
            job._putResult(msg)
    
            # remove job from queue
            self.jobs.pop(id, None)
            return
    
        # -----------------------------
        # handle various errors
    
        if hdr == 'ProtocolError':
            job.callback('failed', msg)
            job._putResult(FCPProtocolError(msg))
            return
    
        if hdr == 'IdentifierCollision':
            log(ERROR, "IdentifierCollision on id %s ???" % id)
            job.callback('failed', msg)
            job._putResult(Exception("Duplicate job identifier %s" % id))
            return

        # Ignore informational headers (since 1254)
        if hdr == 'ExpectedHashes' or hdr == 'CompatibilityMode':
            return

        # -----------------------------
        # wtf is happening here?!?
    
        log(ERROR, "Unknown message type from node: %s" % hdr)
        job.callback('failed', msg)
        job._putResult(FCPException(msg))
        return
    #@-node:_on_rxMsg
    #@-others
    
    #@-node:Manager Thread
    #@+node:Low Level Methods
    # low level noce comms methods
    
    #@+others
    #@+node:_hello
    def _hello(self):
        """
        perform the initial FCP protocol handshake
        """
        self._txMsg("ClientHello", 
                         Name=self.name,
                         ExpectedVersion=expectedVersion)
        
        resp = self._rxMsg()
        if(resp.has_key("Version")):
          self.nodeVersion = resp[ "Version" ];
        if(resp.has_key("FCPVersion")):
          self.nodeFCPVersion = resp[ "FCPVersion" ];
        if(resp.has_key("Build")):
          try:
            self.nodeBuild = int( resp[ "Build" ] );
          except Exception, msg:
            pass;
        else:
          nodeVersionFields = self.nodeVersion.split( "," );
          if( len( nodeVersionFields ) == 4 ):
            try:
              self.nodeBuild = int( nodeVersionFields[ 3 ] );
            except Exception, msg:
              pass;
        if(resp.has_key("Revision")):
          try:
            self.nodeRevision = int( resp[ "Revision" ] );
          except Exception, msg:
            pass;
        if(resp.has_key("ExtBuild")):
          try:
            self.nodeExtBuild = int( resp[ "ExtBuild" ] );
          except Exception, msg:
            pass;
        if(resp.has_key("Revision")):
          try:
            self.nodeExtRevision = int( resp[ "ExtRevision" ] );
          except Exception, msg:
            pass;
        if(resp.has_key("Testnet")):
          if( "true" == resp[ "Testnet" ] ):
            self.nodeIsTestnet = True;
          else:
            self.nodeIsTestnet = False;
        if(resp.has_key("ConnectionIdentifier")):
            self.connectionidentifier = resp[ "ConnectionIdentifier" ]
        try:
            self.compressionCodecs = self._parseCompressionCodecs(
                resp [ "CompressionCodecs" ])
        except (KeyError, IndexError, ValueError):
            pass

            
        return resp
    
    #@-node:_hello
    #@+node:_parseCompressionCodecs
    def _parseCompressionCodecs(self, CompressionCodecsString):
        """
        Turn the CompressionCodecsString returned by the node into a list
        of name and number of the codec.

        @param CompressionCodecsString: "3 - GZIP(0), BZIP2(1), LZMA(2)"
        @return: [(name, number), ...]

        """
        return [(name, int(number[:-1])) 
                for name, number 
                in [i.split("(") 
                    for i in CompressionCodecsString.split(
                            " - ")[1].split(", ")]]
    #@-node:_parseCompressionCodecs
    #@+node:defaultCompressionCodecsString
    def defaultCompressionCodecsString(self):
        """
        Turn the CompressionCodecs into a string accepted by the node.

        @param CompressionCodecs: [(name, number), ...]
        @return: "GZIP, BZIP2, LZMA" (example)

        """
        return ", ".join([name for name, num in self.compressionCodecs])
    #@-node:defaultCompressionCodecsString
    #@+node:_getUniqueId
    def _getUniqueId(self):
        """
        Allocate a unique ID for a request
        """
        timenum = int( time.time() * 1000000 );
        randnum = random.randint( 0, timenum );
        return "id" + str( timenum + randnum );
    
    #@-node:_getUniqueId
    #@+node:_txMsg
    def _txMsg(self, msgType, **kw):
        """
        low level message send
        
        Arguments:
            - msgType - one of the FCP message headers, such as 'ClientHello'
            - args - zero or more (keyword, value) tuples
        Keywords:
            - rawcmd - if given, this is the raw buffer to send
            - other keywords depend on the value of msgType
        """
        log = self._log
    
        # just send the raw command, if given    
        rawcmd = kw.get('rawcmd', None)
        if rawcmd:
            self.socket.sendall(rawcmd)
            log(DETAIL, "CLIENT: %s" % rawcmd)
            return
    
        if kw.has_key("Data"):
            data = kw.pop("Data")
            sendEndMessage = False
        else:
            data = None
            sendEndMessage = True
    
        items = [msgType + "\n"]
        log(DETAIL, "CLIENT: %s" % msgType)
    
        #print "CLIENT: %s" % msgType
        for k, v in kw.items():
            #print "CLIENT: %s=%s" % (k,v)
            line = k + "=" + str(v)
            items.append(line + "\n")
            log(DETAIL, "CLIENT: %s" % line)
    
        if data != None:
            items.append("DataLength=%d\n" % len(data))
            log(DETAIL, "CLIENT: DataLength=%d" % len(data))
            items.append("Data\n")
            log(DETAIL, "CLIENT: ...data...")
            items.append(data)
    
        #print "sendEndMessage=%s" % sendEndMessage
    
        if sendEndMessage:
            items.append("EndMessage\n")
            log(DETAIL, "CLIENT: EndMessage")
        raw = "".join(items)
    
        self.socket.sendall(raw)
    
    #@-node:_txMsg
    #@+node:_rxMsg
    def _rxMsg(self):
        """
        Receives and returns a message as a dict
        
        The header keyword is included as key 'header'
        """
        log = self._log
    
        log(DETAIL, "NODE: ----------------------------")
    
        # shorthand, for reading n bytes
        def read(n):
            if n > 1:
                log(DEBUG, "read: want %d bytes" % n)
            chunks = []
            remaining = n
            while remaining > 0:
                chunk = self.socket.recv(remaining)
                chunklen = len(chunk)
                if chunk:
                    chunks.append(chunk)
                else:
                    self.nodeIsAlive = False
                    raise FCPNodeFailure("FCP socket closed by node")
                remaining -= chunklen
                if remaining > 0:
                    if n > 1:
                        log(DEBUG,
                            "wanted %s, got %s still need %s bytes" % (n, chunklen, remaining)
                            )
                    pass
            buf = "".join(chunks)
            return buf
    
        # read a line
        def readln():
            buf = []
            while True:
                c = read(1)
                buf.append(c)
                if c == '\n':
                    break
            ln = "".join(buf)
            log(DETAIL, "NODE: " + ln[:-1])
            return ln
    
        items = {}
    
        # read the header line
        while True:
            line = readln().strip()
            if line:
                items['header'] = line
                break
    
        # read the body
        while True:
            line = readln().strip()
            if line in ['End', 'EndMessage']:
                break
    
            if line == 'Data':
                # read the following data
                
                # try to locate job
                id = items['Identifier']
                job = self.jobs[id]
                if job.stream:
                    # loop to transfer from socket to stream
                    remaining = items['DataLength']
                    stream = job.stream
                    while remaining > 0:
                        buf = self.socket.recv(remaining)
                        stream.write(buf)
                        stream.flush()
                        remaining -= len(buf)
                    items['Data'] = None
                else:
                    buf = read(items['DataLength'])
                    items['Data'] = buf
                log(DETAIL, "NODE: ...<%d bytes of data>" % len(buf))
                break
            else:
                # it's a normal 'key=val' pair
                try:
                    k, v = line.split("=", 1)
                except:
                    log(ERROR, "_rxMsg: barfed splitting '%s'" % repr(line))
                    raise
    
                # attempt int conversion
                try:
                    v = int(v)
                except:
                    pass
    
                items[k] = v
    
        # all done
        return items
    
    #@-node:_rxMsg
    #@+node:_log
    def _log(self, level, msg):
        """
        Logs a message. If level > verbosity, don't output it
        """
        if level > self.verbosity:
            return
    
        if(None != self.logfile):
            if not msg.endswith("\n"):
                msg += "\n"
            self.logfile.write(msg)
            self.logfile.flush()
        if(None != self.logfunc):
            while( msg.endswith("\n") ):
                msg = msg[ : -1 ]
            msglines = msg.split("\n")
            for msgline in msglines:
                self.logfunc(msgline)
    
    #@-node:_log
    #@-others
    #@-node:Low Level Methods
    #@-others
                

#@-node:class FCPNode
#@+node:class JobTicket
class JobTicket:
    """
    A JobTicket is an object returned to clients making
    asynchronous requests. It puts them in control of how
    they manage n concurrent requests.
    
    When you as a client receive a JobTicket, you can choose to:
        - block, awaiting completion of the job
        - poll the job for completion status
        - receive a callback upon completion
        
    Attributes of interest:
        - isPersistent - True if job is persistent
        - isGlobal - True if job is global
        - followRedirect - follow a redirect if true, otherwise fail the get
        - value - value returned upon completion, or None if not complete
        - node - the node this job belongs to
        - id - the job Identifier
        - cmd - the FCP message header word
        - kw - the keywords in the FCP header
        - msgs - any messages received from node in connection
          to this job
    """
    #@    @+others
    #@+node:__init__
    def __init__(self, node, id, cmd, kw, **opts):
        """
        You should never instantiate a JobTicket object yourself
        """
        self.node = node
        self.id = id
        self.cmd = cmd
    
        self.verbosity = opts.get('verbosity', ERROR)
        self._log = opts.get('logger', self.defaultLogger)
        self.keep = opts.get('keep', False)
        self.stream = opts.get('stream', None)
        self.followRedirect = opts.get('followRedirect', False)
    
        # find out if persistent
        if kw.get("Persistent", "connection") != "connection" \
        or kw.get("PersistenceType", "connection") != "connection":
            self.isPersistent = True
        else:
            self.isPersistent = False
    
        if kw.get('Global', 'false') == 'true':
            self.isGlobal = True
        else:
            self.isGlobal = False
    
        self.kw = kw
    
        self.msgs = []
    
        callback = kw.pop('callback', None)
        if callback:
            self.callback = callback
    
        self.timeout = int(kw.pop('timeout', 86400*365))
        self.timeQueued = int(time.time())
        self.timeSent = None
    
        self.lock = threading.Lock()
        #print "** JobTicket.__init__: lock=%s" % self.lock
    
        self.lock.acquire()
        self.result = None
    
        self.reqSentLock = threading.Lock()
        self.reqSentLock.acquire()
    
    #@-node:__init__
    #@+node:isComplete
    def isComplete(self):
        """
        Returns True if the job has been completed
        """
        return self.result != None
    
    #@-node:isComplete
    #@+node:wait
    def wait(self, timeout=None):
        """
        Waits forever (or for a given timeout) for a job to complete
        """
        log = self._log
    
        log(DEBUG, "wait:%s:%s: timeout=%ss" % (self.cmd, self.id, timeout))
    
        # wait forever for job to complete, if no timeout given
        if timeout == None:
            log(DEBUG, "wait:%s:%s: no timeout" % (self.cmd, self.id))
            while not self.lock.acquire(False):
                time.sleep(_pollInterval)
            self.lock.release()
            return self.getResult()
    
        # wait for timeout
        then = int(time.time())
    
        # ensure command has been sent, wait if not
        while not self.reqSentLock.acquire(False):
    
            # how long have we waited?
            elapsed = int(time.time()) - then
    
            # got any time left?
            if elapsed < timeout:
                # yep, patience remains
                time.sleep(_pollInterval)
                log(DEBUG, "wait:%s:%s: job not dispatched, timeout in %ss" % \
                     (self.cmd, self.id, timeout-elapsed))
                continue
    
            # no - timed out waiting for job to be sent to node
            log(DEBUG, "wait:%s:%s: timeout on send command" % (self.cmd, self.id))
            raise FCPSendTimeout(
                    header="Command '%s' took too long to be sent to node" % self.cmd
                    )
    
        log(DEBUG, "wait:%s:%s: job now dispatched" % (self.cmd, self.id))
    
        # wait now for node response
        while not self.lock.acquire(False):
            # how long have we waited?
            elapsed = int(time.time()) - then
    
            # got any time left?
            if elapsed < timeout:
                # yep, patience remains
                time.sleep(_pollInterval)
    
                #print "** lock=%s" % self.lock
    
                if timeout < ONE_YEAR:
                    log(DEBUG, "wait:%s:%s: awaiting node response, timeout in %ss" % \
                         (self.cmd, self.id, timeout-elapsed))
                continue
    
            # no - timed out waiting for node to respond
            log(DEBUG, "wait:%s:%s: timeout on node response" % (self.cmd, self.id))
            raise FCPNodeTimeout(
                    header="Command '%s' took too long for node response" % self.cmd
                    )
    
        log(DEBUG, "wait:%s:%s: job complete" % (self.cmd, self.id))
    
        # if we get here, we got the lock, command completed
        self.lock.release()
    
        # and we have a result
        return self.getResult()
    
    #@-node:wait
    #@+node:waitTillReqSent
    def waitTillReqSent(self):
        """
        Waits till the request has been sent to node
        """
        self.reqSentLock.acquire()
    
    #@-node:waitTillReqSent
    #@+node:getResult
    def getResult(self):
        """
        Returns result of job, or None if job still not complete
    
        If result is an exception object, then raises it
        """
        if isinstance(self.result, Exception):
            raise self.result
        else:
            return self.result
    
    #@-node:getResult
    #@+node:callback
    def callback(self, status, value):
        """
        This will be replaced in job ticket instances wherever
        user provides callback arguments
        """
        # no action needed
    
    #@-node:callback
    #@+node:cancel
    def cancel(self):
        """
        Cancels the job, if it is persistent
        
        Does nothing if the job was not persistent
        """
        if not self.isPersistent:
            return
    
        # remove from node's jobs lists
        try:
            del self.node.jobs[self.id]
        except:
            pass
        
        # send the cancel
        if self.isGlobal:
            isGlobal = "true"
        else:
            isGlobal = "False"
    
        self.node._txMsg("RemovePersistentRequest",
                         Global=isGlobal,
                         Identifier=self.id)
    
    #@-node:cancel
    #@+node:_appendMsg
    def _appendMsg(self, msg):
        self.msgs.append(msg)
    
    #@-node:_appendMsg
    #@+node:_putResult
    def _putResult(self, result):
        """
        Called by manager thread to indicate job is complete,
        and submit a result to be picked up by client
        """
        self.result = result
    
        if not (self.keep or self.isPersistent or self.isGlobal):
            try:
                del self.node.jobs[self.id]
            except:
                pass
    
        #print "** job: lock=%s" % self.lock
    
        try:
            self.lock.release()
        except:
            pass
    
        #print "** job: lock released"
    
    #@-node:_putResult
    #@+node:__repr__
    def __repr__(self):
        if self.kw.has_key("URI"):
            uri = " URI=%s" % self.kw['URI']
        else:
            uri = ""
        return "<FCP job %s:%s%s" % (self.id, self.cmd, uri)
    
    #@-node:__repr__
    #@+node:defaultLogger
    def defaultLogger(self, level, msg):
        
        if level > self.verbosity:
            return
    
        if not msg.endswith("\n"): msg += "\n"
    
        sys.stdout.write(msg)
        sys.stdout.flush()
    
    #@-node:defaultLogger
    #@-others

#@-node:class JobTicket
#@+node:util funcs
#@+others
#@+node:toBool
def toBool(arg):
    try:
        arg = int(arg)
        if arg:
            return "true"
    except:
        pass
    
    if isinstance(arg, str):
        if arg.strip().lower()[0] == 't':
            return "true"
        else:
            return "false"
    
    if arg:
        return True
    else:
        return False

#@-node:toBool
#@+node:readdir
def readdir(dirpath, prefix='', gethashes=False):
    """
    Reads a directory, returning a sequence of file dicts.

    TODO: Currently this uses sha1 as hash. Freenet uses 256. But the
          hashes are not used.
    
    Arguments:
      - dirpath - relative or absolute pathname of directory to scan
      - gethashes - also include a 'hash' key in each file dict, being
        the SHA1 hash of the file's name and contents
      
    Each returned dict in the sequence has the keys:
      - fullpath - usable for opening/reading file
      - relpath - relative path of file (the part after 'dirpath'),
        for the 'SSK@blahblah//relpath' URI
      - mimetype - guestimated mimetype for file

    >>> tempdir = tempfile.mkdtemp()
    >>> testfile = os.path.join(tempdir, "test")
    >>> with open(testfile, "w") as f:
    ...     f.write("test")
    >>> correct = [{'mimetype': 'text/plain', 'fullpath': os.path.join(tempdir, 'test'), 'relpath': 'test'}]
    >>> correct == readdir(tempdir)
    True
    >>> res = readdir(tempdir, gethashes=True)
    >>> res[0]["hash"] = hashFile(testfile)
    """
    
    #set_trace()
    #print "dirpath=%s, prefix='%s'" % (dirpath, prefix)
    entries = []
    for f in os.listdir(dirpath):
        relpath = prefix + f
        fullpath = os.path.join(dirpath, f)
        if f == '.freesiterc' or f.endswith("~"):
            continue
        if os.path.isdir(fullpath) \
        or os.path.islink(fullpath) and os.path.isdir(os.path.realpath(fullpath)):
            entries.extend(
                readdir(
                    os.path.join(dirpath, f),
                    relpath + os.path.sep,
                    gethashes
                    )
                )
        else:
            #entries[relpath] = {'mimetype':'blah/shit', 'fullpath':dirpath+"/"+relpath}
            fullpath = os.path.join(dirpath, f)
            entry = {'relpath' :relpath,
                     'fullpath':fullpath,
                     'mimetype':guessMimetype(f)
                     }
            if gethashes:
                entry['hash'] = hashFile(fullpath)
            entries.append(entry)
    entries.sort(lambda f1,f2: cmp(f1['relpath'], f2['relpath']))
    
    return entries

#@-node:readdir
#@+node:hashFile
def hashFile(path):
    """
    returns an SHA(1) hash of a file's contents

    >>> oslevelid, filepath = tempfile.mkstemp(text=True)
    >>> with open(filepath, "w") as f:
    ...     f.write("test")
    >>> hashFile(filepath) == hashlib.sha1("test").hexdigest()
    True
    """
    raw = file(path, "rb").read()
<<<<<<< HEAD
    return hashlib.sha1(raw).hexdigest()

def sha256dda(nodehelloid, identifier, path=None):
    """
    returns a sha256 hash of a file's contents for bypassing TestDDA

    >>> oslevelid, filepath = tempfile.mkstemp(text=True)
    >>> with open(filepath, "wb") as f:
    ...     f.write("test")
    >>> print sha256dda("1","2",filepath) == hashlib.sha256("1-2-" + "test").digest()
    True
    """
    tohash = "-".join([nodehelloid, identifier, file(path, "rb").read()])
    return hashlib.sha256(tohash).digest()
=======
    return sha(raw).hexdigest()
>>>>>>> bc1ea785

#@-node:hashFile
#@+node:guessMimetype
def guessMimetype(filename):
    """
    Returns a guess of a mimetype based on a filename's extension
    """
    if filename.endswith(".tar.bz2"):
        return ('application/x-tar', 'bzip2')
    
    m = mimetypes.guess_type(filename, False)[0]
    if m == None:
        m = "text/plain"
    return m


_re_slugify = re.compile('[^\w\s\.-]', re.UNICODE)
_re_slugify_multidashes = re.compile('[-\s]+', re.UNICODE)
def toUrlsafe(filename):
    """Make a filename url-safe, keeping only the basename and killing all
potentially unfitting characters.
    
    :returns: urlsafe basename of the file as string."""
    filename = unicode(os.path.basename(filename), encoding="utf-8", errors="ignore")
    filename = unicodedata.normalize('NFKD', filename).encode("ascii", "ignore")
    filename = unicode(_re_slugify.sub('', filename).strip().lower())
    filename = _re_slugify_multidashes.sub('-', filename)
    return str(filename)


#@-node:guessMimetype
#@+node:uriIsPrivate
def uriIsPrivate(uri):
    """
    analyses an SSK URI, and determines if it is an SSK or USK private key

    for details see https://wiki.freenetproject.org/Signed_Subspace_Key

    >>> uriIsPrivate("SSK@~Udj39wzRUN4J-Kqn1aWN8kJyHL6d44VSyWoqSjL60A,iAtIH8348UGKfs8lW3mw0lm0D9WLwtsIzZhvMWelpK0,AQACAAE/")
    False
    >>> uriIsPrivate("SSK@R-skbNbiXqWkqj8FPDTusWyk7u8HLvbdysyRY3eY9A0,iAtIH8348UGKfs8lW3mw0lm0D9WLwtsIzZhvMWelpK0,AQECAAE/")
    True
    >>> uriIsPrivate("USK@AIcCHvrGspY-7J73J3VR-Td3DuPvw3IqCyjjRK6EvJol,hEvqa41cm72Wc9O1AjZ0OoDU9JVGAvHDDswIE68pT7M,AQECAAE/test.R1/0")
    True
    >>> uriIsPrivate("KSK@AIcCHvrGspY-7J73J3VR-Td3DuPvw3IqCyjjRK6EvJol,hEvqa41cm72Wc9O1AjZ0OoDU9JVGAvHDDswIE68pT7M,AQECAAE/test.R1/0")
    False
    >>> uriIsPrivate("SSK@JhtPxdPLx30sRN0c5S2Hhcsif~Yqy1lsGiAx5Wkq7Lo,-e0kLAjmmclSR7uL0TN901tS3iSx2-21Id8tUp4tyzg,AQECAAE/")
    True
    """
    # strip leading stuff
    if uri.startswith("freenet:"):
        uri = uri[8:]
    if uri.startswith("//"):
        uri = uri[2:]
    # actual recognition: SSK or USK
    if not (uri.startswith("SSK@") or uri.startswith("USK@")):
        return False
    try:
        symmetric, publicprivate, extra = uri.split(",")[:3]
    except (IndexError, ValueError):
        return False
    if "/" in extra:
        extra = extra.split("/")[0]
    extra += "/"
    extrabytes = base64.decodestring(extra)
    isprivate = ord(extrabytes[1])
    if isprivate:
        return True
    return False

#@-node:uriIsPrivate
#@+node:parseTime
def parseTime(t):
    """
    Parses a time value, recognising suffices like 'm' for minutes,
    's' for seconds, 'h' for hours, 'd' for days, 'w' for weeks,
    'M' for months.
    
    >>> endings = {'s':1, 'm':60, 'h':60*60, 'd':60*60*24, 'w':60*60*24*7, 'M':60*60*24*30}
    >>> not False in [endings[i]*3 == parseTime("3"+i) for i in endings]
    True

    Returns time value in seconds
    """
    if not t:
        raise Exception("Invalid time '%s'" % t)
    
    if not isinstance(t, str):
        t = str(t)
    
    t = t.strip()
    if not t:
        raise Exception("Invalid time value '%s'"%  t)
    
    endings = {'s':1, 'm':60, 'h':3600, 'd':86400, 'w':86400*7, 'M':86400*30}
    
    lastchar = t[-1]
    
    if lastchar in endings.keys():
        t = t[:-1]
        multiplier = endings[lastchar]
    else:
        multiplier = 1
    
    return int(t) * multiplier

#@-node:parseTime
#@+node:base64 stuff
# functions to encode/decode base64, freenet alphabet
#@+others
#@+node:base64encode
def base64encode(raw):
    """
    Encodes a string to base64, using the Freenet alphabet
    """
    # encode using standard RFC1521 base64
    enc = base64.encodestring(raw)
    
    # convert the characters to freenet encoding scheme
    enc = enc.replace("+", "~")
    enc = enc.replace("/", "-")
    enc = enc.replace("=", "_")
    enc = enc.replace("\n", "")
    
    return enc

#@-node:base64encode
#@+node:base64decode
def base64decode(enc):
    """
    Decodes a freenet-encoded base64 string back to a binary string
    
    Arguments:
     - enc - base64 string to decode
    """
    # TODO: Are underscores actually used anywhere?
    enc = enc.replace("_", "=")

    # Add padding. Freenet may omit it.
    while (len(enc) % 4) != 0:
        enc += '='

    # Now ready to decode. ~ instead of +; - instead of /.
    raw = base64.b64decode(enc, '~-')
    
    return raw

#@-node:base64decode
#@-others

#@-node:base64 stuff
#@-others

#@-node:util funcs
#@-others


#@-node:@file node.py
#@-leo

def _base30hex(integer):
    """Turn an integer into a simple lowercase base30hex encoding."""
    base30 = "0123456789abcdefghijklmnopqrst"
    b30 = []
    while integer:
        b30.append(base30[integer%30])
        integer = int(integer / 30)
    return "".join(reversed(b30))
        

def _test():
    import doctest
    tests = doctest.testmod()
    if tests.failed:
        return "☹"*tests.failed
    return "^_^ (" + _base30hex(tests.attempted) + ")"
        

if __name__ == "__main__":
    print _test()<|MERGE_RESOLUTION|>--- conflicted
+++ resolved
@@ -28,14 +28,11 @@
 import pprint
 import random
 import select
-<<<<<<< HEAD
 # [sha](http://docs.python.org/2/library/sha.html) has been deprecated
 # in favor of [hashlib](http://docs.python.org/2/library/hashlib.html)
 # since Python 2.5.
 # on pyhton < 2.5, distutils will automatically install hashlib from pypi.
 import hashlib
-=======
->>>>>>> bc1ea785
 import socket
 import stat
 import sys
@@ -44,20 +41,12 @@
 import threading
 import time
 import traceback
-<<<<<<< HEAD
 import re
 import unicodedata
 
 import pseudopythonparser
 
 _pollInterval = 0.03
-=======
-if sys.version_info < (2, 5):
-    import sha as _mod_sha
-    sha1 = _mod_sha.new
-else:
-    from hashlib import sha1
->>>>>>> bc1ea785
 
 #@-node:imports
 #@+node:exceptions
@@ -3242,7 +3231,6 @@
     True
     """
     raw = file(path, "rb").read()
-<<<<<<< HEAD
     return hashlib.sha1(raw).hexdigest()
 
 def sha256dda(nodehelloid, identifier, path=None):
@@ -3257,9 +3245,6 @@
     """
     tohash = "-".join([nodehelloid, identifier, file(path, "rb").read()])
     return hashlib.sha256(tohash).digest()
-=======
-    return sha(raw).hexdigest()
->>>>>>> bc1ea785
 
 #@-node:hashFile
 #@+node:guessMimetype
