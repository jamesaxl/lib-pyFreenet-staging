#!/usr/bin/env python
# encoding: utf-8
#@+leo-ver=4
#@+node:@file node.py
#@@first
"""
An implementation of a freenet client library for
FCP v2, offering considerable flexibility.

Clients should instantiate FCPNode, then execute
its methods to perform tasks with FCP.

This module was written by aum, May 2006, released under the GNU Lesser General
Public License.

No warranty, yada yada

For FCP documentation, see http://wiki.freenetproject.org/FCPv2

"""

#@+others
#@+node:imports
import Queue
import base64
import mimetypes
import os
import pprint
import random
import select
# [sha](http://docs.python.org/2/library/sha.html) has been deprecated
# in favor of [hashlib](http://docs.python.org/2/library/hashlib.html)
# since Python 2.5.
# on pyhton < 2.5, distutils will automatically install hashlib from pypi.
import hashlib
import socket
import stat
import sys
import tempfile
import thread
import threading
import time
import traceback

import pseudopythonparser

#@-node:imports
#@+node:exceptions
class ConnectionRefused(Exception):
    """
    cannot connect to given host/port
    """

class PrivacyRisk(Exception):
    """
    The following code would pose a privacy risk
    """

class FCPException(Exception):
    
    def __init__(self, info=None, **kw):
        #print "Creating fcp exception"
        if not info:
            info = kw
        self.info = info
        #print "fcp exception created"
        Exception.__init__(self, str(info))
    
    def __str__(self):
        
        parts = []
        for k in ['header', 'ShortCodeDescription', 'CodeDescription']:
            if self.info.has_key(k):
                parts.append(str(self.info[k]))
        return ";".join(parts) or "??"

class FCPGetFailed(FCPException):
    pass

class FCPPutFailed(FCPException):
    pass

class FCPProtocolError(FCPException):
    pass

class FCPNodeFailure(Exception):
    """
    node seems to have died
    """

class FCPSendTimeout(FCPException):
    """
    timed out waiting for command to be sent to node
    """
    pass

class FCPNodeTimeout(FCPException):
    """
    timed out waiting for node to respond
    """

class FCPNameLookupFailure(Exception):
    """
    name services name lookup failed
    """

#@-node:exceptions
#@+node:globals
# where we can find the freenet node FCP port
defaultFCPHost = "127.0.0.1"
defaultFCPPort = 9481
defaultFProxyHost = "127.0.0.1"
defaultFProxyPort = 8888

# may set environment vars for FCP host/port
if os.environ.has_key("FCP_HOST"):
    defaultFCPHost = os.environ["FCP_HOST"].strip()
if os.environ.has_key("FCP_PORT"):
    defaultFCPPort = int(os.environ["FCP_PORT"].strip())

# ditto for fproxy host/port
if os.environ.has_key("FPROXY_HOST"):
    defaultFProxyHost = os.environ["FPROXY_HOST"].strip()
if os.environ.has_key("FPROXY_PORT"):
    defaultFProxyPort = int(os.environ["FPROXY_PORT"].strip())

# poll timeout period for manager thread
pollTimeout = 0.1
#pollTimeout = 3

# list of keywords sent from node to client, which have
# int values
intKeys = [
    'DataLength', 'Code',
    ]

# for the FCP 'ClientHello' handshake
expectedVersion="2.0"

# logger verbosity levels
SILENT = 0
FATAL = 1
CRITICAL = 2
ERROR = 3
INFO = 4
DETAIL = 5
DEBUG = 6
NOISY = 7

# peer note types
PEER_NOTE_PRIVATE_DARKNET_COMMENT = 1

defaultVerbosity = ERROR

ONE_YEAR = 86400 * 365

#@<<fcp_version>>
#@+node:<<fcp_version>>
fcpVersion = "0.2.5"

#@-node:<<fcp_version>>
#@nl

#@-node:globals
#@+node:class FCPNode
class FCPNode:
    """
    Represents an interface to a freenet node via its FCP port,
    and exposes primitives for the basic genkey, get, put and putdir
    operations as well as peer management primitives.
    
    Only one instance of FCPNode is needed across an entire
    running client application, because its methods are quite thread-safe.
    Creating 2 or more instances is a waste of resources.
    
    Clients, when invoking methods, have several options regarding flow
    control and event notification:
    
        - synchronous call (the default). Here, no pending status messages
          will ever be seen, and the call will only control when it has
          completed (successfully, or otherwise)
          
        - asynchronous call - this is invoked by passing the keyword argument
          'async=True' to any of the main primitives. When a primitive is invoked
          asynchronously, it will return a 'job ticket object' immediately. This
          job ticket has methods for polling for job completion, or blocking
          awaiting completion
          
        - setting a callback. You can pass to any of the primitives a
          'callback=somefunc' keyword arg, where 'somefunc' is a callable object
          conforming to 'def somefunc(status, value)'
          
          The callback function will be invoked when a primitive succeeds or fails,
          as well as when a pending message is received from the node.
          
          The 'status' argument passed will be one of:
              - 'successful' - the primitive succeeded, and 'value' will contain
                the result of the primitive
              - 'pending' - the primitive is still executing, and 'value' will
                contain the raw pending message sent back from the node, as a
                dict
              - 'failed' - the primitive failed, and as with 'pending', the
                argument 'value' contains a dict containing the message fields
                sent back from the node
                
          Note that callbacks can be set in both synchronous and asynchronous
          calling modes.
          
    """
    
    svnLongRevision = "$Revision$"
    svnRevision = svnLongRevision[ 11 : -2 ]
    
    #@    @+others
    #@+node:attribs
    noCloseSocket = True
    
    nodeIsAlive = False
    
    nodeVersion = None;
    nodeFCPVersion = None;
    nodeBuild = None;
    nodeRevision = None;
    nodeExtBuild = None;
    nodeExtRevision = None;
    nodeIsTestnet = None;
    
    #@-node:attribs
    #@+node:__init__
    def __init__(self, **kw):
        """
        Create a connection object
        
        Keyword Arguments:
            - name - name of client to use with reqs, defaults to random. This
              is crucial if you plan on making persistent requests
            - host - hostname, defaults to environment variable FCP_HOST, and
              if this doesn't exist, then defaultFCPHost
            - port - port number, defaults to environment variable FCP_PORT, and
              if this doesn't exist, then defaultFCPPort
            - logfile - a pathname or writable file object, to which log messages
              should be written, defaults to stdout unless logfunc is specified
            - logfunc - a function to which log messages should be written or None
              for no such function should be used, defaults to None
            - verbosity - how detailed the log messages should be, defaults to 0
              (silence)
            - socketTimeout - value to pass to socket object's settimeout() if
              available and the value is not None, defaults to None
    
        Attributes of interest:
            - jobs - a dict of currently running jobs (persistent and nonpersistent).
              keys are job ids and values are JobTicket objects
    
        Notes:
            - when the connection is created, a 'hello' handshake takes place.
              After that handshake, the node sends back a list of outstanding persistent
              requests left over from the last connection (based on the value of
              the 'name' keyword passed into this constructor).
              
              This object then wraps all this info into JobTicket instances and stores
              them in the self.persistentJobs dict
                                                           
        """
        # Be sure that we have all of our attributes during __init__
        self.running = False
        self.nodeIsAlive = False
        
        # grab and save parms
        env = os.environ
        self.name = kw.get('name', self._getUniqueId())
        self.host = kw.get('host', env.get("FCP_HOST", defaultFCPHost))
        self.port = kw.get('port', env.get("FCP_PORT", defaultFCPPort))
        self.port = int(self.port)
        self.socketTimeout = kw.get('socketTimeout', None)
        
        #: The id for the connection
        self.connectionidentifier = None
    
        # set up the logger
        logfile = kw.get('logfile', None)
        logfunc = kw.get('logfunc', None)
        if(None == logfile and None == logfunc):
            logfile = sys.stdout
        if(None != logfile and not hasattr(logfile, 'write')):
            # might be a pathname
            if not isinstance(logfile, str):
                raise Exception("Bad logfile '%s', must be pathname or file object" % logfile)
            logfile = file(logfile, "a")
        self.logfile = logfile
        self.logfunc = logfunc
        self.verbosity = kw.get('verbosity', defaultVerbosity)
    
        # try to connect to node
        self.socket = socket.socket(socket.AF_INET, socket.SOCK_STREAM)
        if(None != self.socketTimeout):
            try:
                self.socket.settimeout(self.socketTimeout)
            except Exception, e:
                # Socket timeout setting is not available until Python 2.3, so ignore exceptions
                pass
        try:
            self.socket.connect((self.host, self.port))
        except Exception, e:
            raise Exception("Failed to connect to %s:%s - %s" % (self.host,
                                                                 self.port,
                                                                 e))
    
        # now do the hello
        self._hello()
        self.nodeIsAlive = True
    
        # the pending job tickets
        self.jobs = {} # keyed by request ID
        self.keepJobs = [] # job ids that should never be removed from self.jobs
    
        # queue for incoming client requests
        self.clientReqQueue = Queue.Queue()
    
        # launch receiver thread
        self.running = True
        self.shutdownLock = threading.Lock()
        thread.start_new_thread(self._mgrThread, ())
    
        # and set up the name service
        namesitefile = kw.get('namesitefile', None)
        self.namesiteInit(namesitefile)
    
    #@-node:__init__
    #@+node:__del__
    def __del__(self):
        """
        object is getting cleaned up, so disconnect
        """
        # terminate the node
        try:
            self.shutdown()
        except:
            traceback.print_exc()
            pass
    
    #@-node:__del__
    #@+node:FCP Primitives
    # basic FCP primitives
    
    #@+others
    #@+node:genkey
    def genkey(self, **kw):
        """
        Generates and returns an SSK keypair
        
        Keywords:
            - async - whether to do this call asynchronously, and
              return a JobTicket object
            - callback - if given, this should be a callable which accepts 2
              arguments:
                  - status - will be one of 'successful', 'failed' or 'pending'
                  - value - depends on status:
                      - if status is 'successful', this will contain the value
                        returned from the command
                      - if status is 'failed' or 'pending', this will contain
                        a dict containing the response from node
            - usk - default False - if True, returns USK uris
            - name - the path to put at end, optional
        """
        id = kw.pop("id", None)
        if not id:
            id = self._getUniqueId()
        
        pub, priv = self._submitCmd(id, "GenerateSSK", Identifier=id, **kw)
    
        name = kw.get("name", None)
        if name:
            pub = pub + name
            priv = priv + name
    
            if kw.get("usk", False):
                pub = pub.replace("SSK@", "USK@")+"/0"
                priv = priv.replace("SSK@", "USK@")+"/0"
    
        return pub, priv
    
    #@-node:genkey
    
    def fcpPluginMessage(self, **kw):
        """
        Sends an FCPPluginMessage and returns FCPPluginReply message contents
        
        Keywords:
            - async - whether to do this call asynchronously, and
              return a JobTicket object
            - callback - if given, this should be a callable which accepts 2
              arguments:
                  - status - will be one of 'successful', 'failed' or 'pending'
                  - value - depends on status:
                      - if status is 'successful', this will contain the value
                        returned from the command
                      - if status is 'failed' or 'pending', this will contain
                        a dict containing the response from node
            - plugin_name - A name to identify the plugin. The same as class name
              shown on plugins page.
            - plugin_params - a dict() containing the key-value pairs to be sent
              to the plugin as parameters
        """
        
        id = kw.pop("id", None)
        if not id:
            id = self._getUniqueId()
            
        params = dict(PluginName = kw.get('plugin_name'),
                      Identifier = id,
                      async      = kw.get('async',False),
                      callback   = kw.get('callback',None))
        
        for key, val in kw.get('plugin_params',{}).iteritems():
            params.update({'Param.%s' % str(key) : val})
        
        return self._submitCmd(id, "FCPPluginMessage", **params)
    
    #@+node:get
    def get(self, uri, **kw):
        """
        Does a direct get of a key
    
        Keywords:
            - async - whether to return immediately with a job ticket object, default
              False (wait for completion)
            - persistence - default 'connection' - the kind of persistence for
              this request. If 'reboot' or 'forever', this job will be able to
              be recalled in subsequent FCP sessions. Other valid values are
              'reboot' and 'forever', as per FCP spec
            - Global - default false - if evaluates to true, puts this request
              on the global queue. Note the capital G in Global. If you set this,
              persistence must be 'reboot' or 'forever'
            - Verbosity - default 0 - sets the Verbosity mask passed in the
              FCP message - case-sensitive
            - priority - the PriorityClass for retrieval, default 2, may be between
              0 (highest) to 6 (lowest)
    
            - dsnly - whether to only check local datastore
            - ignoreds - don't check local datastore
    
            - file - if given, this is a pathname to which to store the retrieved key
            - followRedirect - follow a redirect if true, otherwise fail the get
            - nodata - if true, no data will be returned. This can be a useful
              test of whether a key is retrievable, without having to consume
              resources by retrieving it
            - stream - if given, this is a writeable file object, to which the
              received data should be written a chunk at a time
            - timeout - timeout for completion, in seconds, default one year
    
        Returns a 3-tuple, depending on keyword args:
            - if 'file' is given, returns (mimetype, pathname) if key is returned
            - if 'file' is not given, returns (mimetype, data, msg) if key is returned
            - if 'nodata' is true, returns (mimetype, 1) if key is returned
            - if 'stream' is given, returns (mimetype, None) if key is returned,
              because all the data will have been written to the stream
        If key is not found, raises an exception
        """
        self._log(INFO, "get: uri=%s" % uri)
    
        self._log(DETAIL, "get: kw=%s" % kw)
    
        # ---------------------------------
        # format the request
        opts = {}
    
        id = kw.pop("id", None)
        if not id:
            id = self._getUniqueId()
    
        opts['async'] = kw.pop('async', False)
        opts['followRedirect'] = kw.pop('followRedirect', False)
        opts['waituntilsent'] = kw.get('waituntilsent', False)
        if kw.has_key('callback'):
            opts['callback'] = kw['callback']
        opts['Persistence'] = kw.pop('persistence', 'connection')
        if kw.get('Global', False):
            print "global get"
            opts['Global'] = "true"
        else:
            opts['Global'] = "false"
    
        opts['Verbosity'] = kw.get('Verbosity', 0)
    
        if opts['Global'] == 'true' and opts['Persistence'] == 'connection':
            raise Exception("Global requests must be persistent")
    
        file = kw.pop("file", None)
        if file:
            # make sure we have an absolute path
            file = os.path.abspath(file)
            opts['ReturnType'] = "disk"
            #opts['File'] = file
            opts['Filename'] = file
            # need to do a TestDDARequest to have a chance of a
            # successful get to file.
            self.testDDA(Directory=os.path.dirname(file), 
                         WantWriteDirectory=True)
    
        elif kw.get('nodata', False):
            nodata = True
            opts['ReturnType'] = "none"
        elif kw.has_key('stream'):
            opts['ReturnType'] = "direct"
            opts['stream'] = kw['stream']
        else:
            nodata = False
            opts['ReturnType'] = "direct"
        
        opts['Identifier'] = id
        
        if kw.get("ignoreds", False):
            opts["IgnoreDS"] = "true"
        else:
            opts["IgnoreDS"] = "false"
        
        if kw.get("dsonly", False):
            opts["DSOnly"] = "true"
        else:
            opts["DSOnly"] = "false"
        
    #    if uri.startswith("freenet:CHK@") or uri.startswith("CHK@"):
    #        uri = os.path.splitext(uri)[0]
    
        # process uri, including possible namesite lookups
        uri = uri.split("freenet:")[-1]
        if len(uri) < 5 or (uri[:4] not in ('SSK@', 'KSK@', 'CHK@', 'USK@', 'SVK@')):
            # we seem to have a 'domain name' uri
            try:
                domain, rest = uri.split("/", 1)
            except:
                domain = uri
                rest = ''
            
            tgtUri = self.namesiteLookup(domain)
            if not tgtUri:
                raise FCPNameLookupFailure(
                        "Failed to resolve freenet domain '%s'" % domain)
            if rest:
                uri = (tgtUri + "/" + rest).replace("//", "/")
            else:
                uri = tgtUri
            
        opts['URI'] = uri
    
        opts['MaxRetries'] = kw.get("maxretries", -1)
        opts['MaxSize'] = kw.get("maxsize", "1000000000000")
        opts['PriorityClass'] = int(kw.get("priority", 2))
    
        opts['timeout'] = int(kw.pop("timeout", ONE_YEAR))
    
        #print "get: opts=%s" % opts
    
        # ---------------------------------
        # now enqueue the request
        return self._submitCmd(id, "ClientGet", **opts)
    
    #@-node:get
    #@+node:put
    def put(self, uri="CHK@", **kw):
        """
        Inserts a key
        
        Arguments:
            - uri - uri under which to insert the key
        
        Keywords - you must specify one of the following to choose an insert mode:
            - file - path of file from which to read the key data
            - data - the raw data of the key as string
            - dir - the directory to insert, for freesite insertion
            - redirect - the target URI to redirect to
    
        Keywords for 'dir' mode:
            - name - name of the freesite, the 'sitename' in SSK@privkey/sitename'
            - usk - whether to insert as a USK (USK@privkey/sitename/version/), default False
            - version - valid if usk is true, default 0
    
        Keywords for 'file' and 'data' modes:
            - chkonly - only generate CHK, don't insert - default false
            - dontcompress - do not compress on insert - default false
    
        Keywords for 'file', 'data' and 'redirect' modes:
            - mimetype - the mime type, default text/plain
    
        Keywords valid for all modes:
            - async - whether to do the job asynchronously, returning a job ticket
              object (default False)
            - waituntilsent - default False, if True, and if async=True, waits
              until the command has been sent to the node before returning a 
              job object
            - persistence - default 'connection' - the kind of persistence for
              this request. If 'reboot' or 'forever', this job will be able to
              be recalled in subsequent FCP sessions. Other valid values are
              'reboot' and 'forever', as per FCP spec
            - Global - default false - if evaluates to true, puts this request
              on the global queue. Note the capital G in Global. If you set this,
              persistence must be 'reboot' or 'forever'
            - Verbosity - default 0 - sets the Verbosity mask passed in the
              FCP message - case-sensitive
    
            - maxretries - maximum number of retries, default 3
            - priority - the PriorityClass for retrieval, default 3, may be between
              0 (highest) to 6 (lowest)
            - realtime true/false - sets the RealTimeRequest flag.
    
            - timeout - timeout for completion, in seconds, default one year
    
        Notes:
            - exactly one of 'file', 'data' or 'dir' keyword arguments must be present
        """
        # divert to putdir if dir keyword present
        if kw.has_key('dir'):
            self._log(DETAIL, "put => putdir")
            return self.putdir(uri, **kw)
    
        # ---------------------------------
        # format the request
        opts = {}
    
        opts['async'] = kw.get('async', False)
        opts['waituntilsent'] = kw.get('waituntilsent', False)
        opts['keep'] = kw.get('keep', False)
        if kw.has_key('callback'):
            opts['callback'] = kw['callback']
    
        self._log(DETAIL, "put: uri=%s async=%s waituntilsent=%s" % (
                            uri, opts['async'], opts['waituntilsent']))
    
        opts['Persistence'] = kw.pop('persistence', 'connection')
        if kw.get('Global', False):
            opts['Global'] = "true"
        else:
            opts['Global'] = "false"
    
        if opts['Global'] == 'true' and opts['Persistence'] == 'connection':
            raise Exception("Global requests must be persistent")
    
        # process uri, including possible namesite lookups
        uri = uri.split("freenet:")[-1]
        if len(uri) < 4 or (uri[:4] not in ('SSK@', 'KSK@', 'CHK@', 'USK@', 'SVK@')):
            # we seem to have a 'domain name' uri
            try:
                domain, rest = uri.split("/", 1)
            except:
                domain = uri
                rest = ''
            
            tgtUri = self.namesiteLookup(domain)
            if not tgtUri:
                raise FCPNameLookupFailure(
                        "Failed to resolve freenet domain '%s'" % domain)
            if rest:
                uri = (tgtUri + "/" + rest).replace("//", "/")
            else:
                uri = tgtUri
    
        opts['URI'] = uri
        
        # determine a mimetype
        mimetype = kw.get("mimetype", None)
        if kw.has_key('mimetype'):
            # got an explicit mimetype - use it
            mimetype = kw['mimetype']
        else:
            # not explicitly given - figure one out
            ext = os.path.splitext(uri)[1]
            if not ext:
                # no CHK@ file extension, try for filename
                if kw.has_key('file'):
                    # try to grab a file extension from inserted file
                    ext = os.path.splitext(kw['file'])[1]
                if not ext:
                    # last resort fallback
                    ext = ".txt"
    
            # got some kind of 'file extension', convert to mimetype
            try:
                mimetype = mimetypes.guess_type(ext)[0] or "text/plain"
            except:
                mimetype = "text/plain"
    
        # now can specify the mimetype
        opts['Metadata.ContentType'] = mimetype
    
        id = kw.pop("id", None)
        if not id:
            id = self._getUniqueId()
        opts['Identifier'] = id
    
        chkOnly = toBool(kw.get("chkonly", "false"))
    
        opts['Verbosity'] = kw.get('Verbosity', 0)
        opts['MaxRetries'] = kw.get("maxretries", -1)
        opts['PriorityClass'] = kw.get("priority", 3)
        opts['RealTimeFlag'] = toBool(kw.get("realtime", "false"))
        opts['GetCHKOnly'] = chkOnly
        opts['DontCompress'] = toBool(kw.get("nocompress", "false"))
        
        if kw.has_key("file"):
            filepath = os.path.abspath(kw['file'])
            opts['UploadFrom'] = "disk"
            opts['Filename'] = filepath
            if not kw.has_key("mimetype"):
                opts['Metadata.ContentType'] = mimetypes.guess_type(kw['file'])[0] or "text/plain"
            # TODO: Add a base64 encoded sha256 hash of the file
            opts['FileHash'] = base64.encodestring(
                sha256dda(self.connectionidentifier, id, 
                          path=filepath))
    
        elif kw.has_key("data"):
            opts["UploadFrom"] = "direct"
            opts["Data"] = kw['data']
            targetFilename = kw.get('name')
            if targetFilename:
                opts["TargetFilename"] = targetFilename
    
        elif kw.has_key("redirect"):
            opts["UploadFrom"] = "redirect"
            opts["TargetURI"] = kw['redirect']
        elif chkOnly != "true":
            raise Exception("Must specify file, data or redirect keywords")
    
        opts['timeout'] = int(kw.get("timeout", ONE_YEAR))
    
        #print "sendEnd=%s" % sendEnd
    
        # ---------------------------------
        # now dispatch the job
        return self._submitCmd(id, "ClientPut", **opts)
    
    #@-node:put
    #@+node:putdir
    def putdir(self, uri, **kw):
        """
        Inserts a freesite
    
        Arguments:
            - uri - uri under which to insert the key
        
        Keywords:
            - dir - the directory to insert - mandatory, no default.
              This directory must contain a toplevel index.html file
            - name - the name of the freesite, defaults to 'freesite'
            - usk - set to True to insert as USK (Default false)
            - version - the USK version number, default 0
            
            - filebyfile - default False - if True, manually inserts
              each constituent file, then performs the ClientPutComplexDir
              as a manifest full of redirects. You *must* use this mode
              if inserting from across a LAN
    
            - maxretries - maximum number of retries, default 3
            - priority - the PriorityClass for retrieval, default 2, may be between
              0 (highest) to 6 (lowest)
    
            - id - the job identifier, for persistent requests
            - async - default False - if True, return immediately with a job ticket
            - persistence - default 'connection' - the kind of persistence for
              this request. If 'reboot' or 'forever', this job will be able to
              be recalled in subsequent FCP sessions. Other valid values are
              'reboot' and 'forever', as per FCP spec
            - Global - default false - if evaluates to true, puts this request
              on the global queue. Note the capital G in Global. If you set this,
              persistence must be 'reboot' or 'forever'
            - Verbosity - default 0 - sets the Verbosity mask passed in the
              FCP message - case-sensitive
            - allatonce - default False - if set, and if filebyfile is set, then
              all files of the site will be inserted simultaneously, which can give
              a nice speed-up for small to moderate sites, but cruel choking on
              large sites; use with care
            - globalqueue - perform the inserts on the global queue, which will
              survive node reboots
    
            - timeout - timeout for completion, in seconds, default one year
    
    
        Returns:
            - the URI under which the freesite can be retrieved
        """
        log = self._log
        log(INFO, "putdir: uri=%s dir=%s" % (uri, kw['dir']))
    
        #@    <<process keyword args>>
        #@+node:<<process keyword args>>
        # --------------------------------------------------------------
        # process keyword args
        
        chkonly = False
        #chkonly = True
        
        # get keyword args
        dir = kw['dir']
        sitename = kw.get('name', 'freesite')
        usk = kw.get('usk', False)
        version = kw.get('version', 0)
        maxretries = kw.get('maxretries', 3)
        priority = kw.get('priority', 4)
        Verbosity = kw.get('Verbosity', 0)
        
        filebyfile = kw.get('filebyfile', False)
        
        #if filebyfile:
        #    raise Hell
        
        if kw.has_key('allatonce'):
            allAtOnce = kw['allatonce']
            filebyfile = True
        else:
            allAtOnce = False
        
        if kw.has_key('maxconcurrent'):
            maxConcurrent = kw['maxconcurrent']
            filebyfile = True
            allAtOnce = True
        else:
            maxConcurrent = 10
        
        if kw.get('globalqueue', False):
            globalMode = True
            globalWord = "true"
            persistence = "forever"
        else:
            globalMode = False
            globalWord = "false"
            persistence = "connection"
        
        id = kw.pop("id", None)
        if not id:
            id = self._getUniqueId()
        
        # derive final URI for insert
        uriFull = uri + sitename + "/"
        if kw.get('usk', False):
            uriFull += "%d/" % int(version)
            uriFull = uriFull.replace("SSK@", "USK@")
            while uriFull.endswith("/"):
                uriFull = uriFull[:-1]
        
        manifestDict = kw.get('manifest', None)
        
        #@-node:<<process keyword args>>
        #@nl
    
        #@    <<get inventory>>
        #@+node:<<get inventory>>
        # --------------------------------------------------------------
        # procure a manifest dict, whether supplied by caller or derived
        if manifestDict:
            # work from the manifest provided by caller
            #print "got manifest kwd"
            #print manifestDict
            manifest = []
            for relpath, attrDict in manifestDict.items():
                if attrDict['changed'] or (relpath == "index.html"):
                    attrDict['relpath'] = relpath
                    attrDict['fullpath'] = os.path.join(dir, relpath)
                    manifest.append(attrDict)
        else:
            # build manifest by reading the directory
            #print "no manifest kwd"
            manifest = readdir(kw['dir'])
            manifestDict = {}
            for rec in manifest:
                manifestDict[rec['relpath']] = rec
            #print manifestDict
        
        #@-node:<<get inventory>>
        #@nl
        
        #@    <<global mode>>
        #@+node:<<global mode>>
        if 0:
            #@    <<derive chks>>
            #@+node:<<derive chks>>
            # --------------------------------------------------------------
            # derive CHKs for all items
            
            log(INFO, "putdir: determining chks for all files")
            
            for filerec in manifest:
                
                # get the record and its fields
                relpath = filerec['relpath']
                fullpath = filerec['fullpath']
                mimetype = filerec['mimetype']
            
                # get raw file contents
                raw = file(fullpath, "rb").read()
            
                # determine CHK
                uri = self.put("CHK@",
                               data=raw,
                               mimetype=mimetype,
                               Verbosity=Verbosity,
                               chkonly=True,
                               priority=priority,
                               )
            
                if uri != filerec.get('uri', None):
                    filerec['changed'] = True
                    filerec['uri'] = uri
            
                log(INFO, "%s -> %s" % (relpath, uri))
            
            #@-node:<<derive chks>>
            #@nl
        
            #@    <<build chk-based manifest>>
            #@+node:<<build chk-based manifest>>
            if filebyfile:
                
                # --------------------------------------------------------------
                # now can build up a command buffer to insert the manifest
                # since we know all the file chks
                msgLines = ["ClientPutComplexDir",
                            "Identifier=%s" % id,
                            "Verbosity=%s" % Verbosity,
                            "MaxRetries=%s" % maxretries,
                            "PriorityClass=%s" % priority,
                            "URI=%s" % uriFull,
                            #"Persistence=%s" % kw.get("persistence", "connection"),
                            "DefaultName=index.html",
                            ]
                # support global queue option
                if globalMode:
                    msgLines.extend([
                        "Persistence=forever",
                        "Global=true",
                        ])
                else:
                    msgLines.extend([
                        "Persistence=connection",
                        "Global=false",
                        ])
                
                # add each file's entry to the command buffer
                n = 0
                default = None
                for filerec in manifest:
                    relpath = filerec['relpath']
                    mimetype = filerec['mimetype']
                
                    log(DETAIL, "n=%s relpath=%s" % (repr(n), repr(relpath)))
                
                    msgLines.extend(["Files.%d.Name=%s" % (n, relpath),
                                     "Files.%d.UploadFrom=redirect" % n,
                                     "Files.%d.TargetURI=%s" % (n, filerec['uri']),
                                    ])
                    n += 1
                
                # finish the command buffer
                msgLines.append("EndMessage")
                manifestInsertCmdBuf = "\n".join(msgLines) + "\n"
                
                # gotta log the command buffer here, since it's not sent via .put()
                for line in msgLines:
                    log(DETAIL, line)
            
                #raise Exception("debugging")
            
            #@-node:<<build chk-based manifest>>
            #@nl
            
        #@-node:<<global mode>>
        #@nl
    
        #@    <<single-file inserts>>
        #@+node:<<single-file inserts>>
        # --------------------------------------------------------------
        # for file-by-file mode, queue up the inserts and await completion
        jobs = []
        #allAtOnce = False
        
        if filebyfile:
            
            log(INFO, "putdir: starting file-by-file inserts")
        
            lastProgressMsgTime = time.time()
        
            # insert each file, one at a time
            nTotal = len(manifest)
        
            # output status messages, and manage concurrent inserts
            while True:
                # get progress counts
                nQueued = len(jobs)
                nComplete = len(
                                filter(
                                    lambda j: j.isComplete(),
                                    jobs
                                    )
                                )
                nWaiting = nTotal - nQueued
                nInserting = nQueued - nComplete
        
                # spit a progress message every 10 seconds
                now = time.time()
                if now - lastProgressMsgTime >= 10:
                    lastProgressMsgTime = time.time()
                    log(INFO,
                        "putdir: waiting=%s inserting=%s done=%s total=%s" % (
                            nWaiting, nInserting, nComplete, nTotal)
                        )
        
                # can bail if all done
                if nComplete == nTotal:
                    log(INFO, "putdir: all inserts completed (or failed)")
                    break
        
                # wait and go round again if concurrent inserts are maxed
                if nInserting >= maxConcurrent:
                    time.sleep(1)
                    continue
        
                # just go round again if manifest is empty (all remaining are in progress)
                if len(manifest) == 0:
                    time.sleep(1)
                    continue
        
                # got >0 waiting jobs and >0 spare slots, so we can submit a new one
                filerec = manifest.pop(0)
                relpath = filerec['relpath']
                fullpath = filerec['fullpath']
                mimetype = filerec['mimetype']
        
                #manifestDict[relpath] = filerec
        
                log(INFO, "Launching insert of %s" % relpath)
        
        
                # gotta suck raw data, since we might be inserting to a remote FCP
                # service (which means we can't use 'file=' (UploadFrom=pathmae) keyword)
                raw = file(fullpath, "rb").read()
        
                print "globalMode=%s persistence=%s" % (globalMode, persistence)
        
                # fire up the insert job asynchronously
                job = self.put("CHK@",
                               data=raw,
                               mimetype=mimetype,
                               async=1,
                               waituntilsent=1,
                               Verbosity=Verbosity,
                               chkonly=chkonly,
                               priority=priority,
                               Global=globalMode,
                               Persistence=persistence,
                               )
                jobs.append(job)
                filerec['job'] = job
                job.filerec = filerec
        
                # wait for that job to finish if we are in the slow 'one at a time' mode
                if not allAtOnce:
                    job.wait()
                    log(INFO, "Insert finished for %s" % relpath)
        
            # all done
            log(INFO, "All raw files now inserted (or failed)")
        
        
        #@-node:<<single-file inserts>>
        #@nl
        
        #@    <<build manifest insertion cmd>>
        #@+node:<<build manifest insertion cmd>>
        # --------------------------------------------------------------
        # now can build up a command buffer to insert the manifest
        msgLines = ["ClientPutComplexDir",
                    "Identifier=%s" % id,
                    "Verbosity=%s" % Verbosity,
                    "MaxRetries=%s" % maxretries,
                    "PriorityClass=%s" % priority,
                    "URI=%s" % uriFull,
                    #"Persistence=%s" % kw.get("persistence", "connection"),
                    "DefaultName=index.html",
                    ]
        # support global queue option
        if kw.get('Global', False):
            msgLines.extend([
                "Persistence=forever",
                "Global=true",
                ])
        else:
            msgLines.extend([
                "Persistence=connection",
                "Global=false",
                ])
        
        # add each file's entry to the command buffer
        n = 0
        default = None
        for job in jobs:
            filerec = job.filerec
            relpath = filerec['relpath']
            fullpath = filerec['fullpath']
            mimetype = filerec['mimetype']
        
            # don't add if the file failed to insert
            if filebyfile:
                if isinstance(filerec['job'].result, Exception):
                    log(ERROR, "File %s failed to insert" % relpath)
                    continue
        
            log(DETAIL, "n=%s relpath=%s" % (repr(n), repr(relpath)))
        
            msgLines.extend(["Files.%d.Name=%s" % (n, relpath),
                             ])
            if filebyfile:
                #uri = filerec['uri'] or filerec['job'].result
                uri = job.result
                if not uri:
                    raise Exception("Can't find a URI for file %s" % filerec['relpath'])
        
                msgLines.extend(["Files.%d.UploadFrom=redirect" % n,
                                 "Files.%d.TargetURI=%s" % (n, uri),
                                ])
            else:
                msgLines.extend(["Files.%d.UploadFrom=disk" % n,
                                 "Files.%d.Filename=%s" % (n, fullpath),
                                ])
            n += 1
        
        # finish the command buffer
        msgLines.append("EndMessage")
        manifestInsertCmdBuf = "\n".join(msgLines) + "\n"
        
        # gotta log the command buffer here, since it's not sent via .put()
        for line in msgLines:
            log(DETAIL, line)
        
        #@-node:<<build manifest insertion cmd>>
        #@nl
        
        #@    <<insert manifest>>
        #@+node:<<insert manifest>>
        # --------------------------------------------------------------
        # now dispatch the manifest insertion job
        if chkonly:
            finalResult = "no_uri"
        else:
            finalResult = self._submitCmd(
                            id, "ClientPutComplexDir",
                            rawcmd=manifestInsertCmdBuf,
                            async=kw.get('async', False),
                            waituntilsent=kw.get('waituntilsent', False),
                            callback=kw.get('callback', False),
                            #Persistence=kw.get('Persistence', 'connection'),
                            )
        
        #@-node:<<insert manifest>>
        #@nl
        
        # finally all done, return result or job ticket
        return finalResult
    
    def modifyconfig(self, **kw):
        """
        Modifies node configuration
        
        Keywords:
            - async - whether to do this call asynchronously, and
              return a JobTicket object
            - callback - if given, this should be a callable which accepts 2
              arguments:
                  - status - will be one of 'successful', 'failed' or 'pending'
                  - value - depends on status:
                      - if status is 'successful', this will contain the value
                        returned from the command
                      - if status is 'failed' or 'pending', this will contain
                        a dict containing the response from node
            - keywords, which are the same as for the FCP message and documented in the wiki: http://wiki.freenetproject.org/FCP2p0ModifyConfig
        """
        return self._submitCmd("__global", "ModifyConfig", **kw)
    
    #@-node:putdir
    #@+node:getconfig
    def getconfig(self, **kw):
        """
        Gets node configuration
        
        Keywords:
            - async - whether to do this call asynchronously, and
              return a JobTicket object
            - callback - if given, this should be a callable which accepts 2
              arguments:
                  - status - will be one of 'successful', 'failed' or 'pending'
                  - value - depends on status:
                      - if status is 'successful', this will contain the value
                        returned from the command
                      - if status is 'failed' or 'pending', this will contain
                        a dict containing the response from node
            - WithCurrent - default False - if True, the current configuration settings will be returned in the "current" tree of the ConfigData message fieldset
            - WithShortDescription - default False - if True, the configuration setting short descriptions will be returned in the "shortDescription" tree of the ConfigData message fieldset
            - other keywords, which are the same as for the FCP message and documented in the wiki: http://wiki.freenetproject.org/FCP2p0GetConfig
        """
        
        return self._submitCmd("__global", "GetConfig", **kw)
    
    #@-node:getconfig
    #@+node:invertprivate
    def invertprivate(self, privatekey):
        """
        Converts an SSK or USK private key to a public equivalent
        """
        privatekey = privatekey.strip().split("freenet:")[-1]
    
        isUsk = privatekey.startswith("USK@")
        
        if isUsk:
            privatekey = privatekey.replace("USK@", "SSK@")
    
        bits = privatekey.split("/", 1)
        mainUri = bits[0]
    
        uri = self.put(mainUri+"/foo", data="bar", chkonly=1)
    
        uri = uri.split("/")[0]
        uri = "/".join([uri] + bits[1:])
    
        if isUsk:
            uri = uri.replace("SSK@", "USK@")
    
        return uri
    
    #@-node:invertprivate
    #@+node:redirect
    def redirect(self, srcKey, destKey, **kw):
        """
        Inserts key srcKey, as a redirect to destKey.
        srcKey must be a KSK, or a path-less SSK or USK (and not a CHK)
        """
        uri = self.put(srcKey, redirect=destKey, **kw)
    
        return uri
    
    #@-node:redirect
    #@+node:genchk
    def genchk(self, **kw):
        """
        Returns the CHK URI under which a data item would be
        inserted.
        
        Keywords - you must specify one of the following:
            - file - path of file from which to read the key data
            - data - the raw data of the key as string
    
        Keywords - optional:
            - mimetype - defaults to text/plain - THIS AFFECTS THE CHK!!
        """
        return self.put(chkonly=True, **kw)
    
    #@-node:genchk
    #@+node:listpeers
    def listpeers(self, **kw):
        """
        Gets the list of peers from the node
        
        Keywords:
            - async - whether to do this call asynchronously, and
              return a JobTicket object
            - callback - if given, this should be a callable which accepts 2
              arguments:
                  - status - will be one of 'successful', 'failed' or 'pending'
                  - value - depends on status:
                      - if status is 'successful', this will contain the value
                        returned from the command
                      - if status is 'failed' or 'pending', this will contain
                        a dict containing the response from node
            - WithMetadata - default False - if True, returns a peer's metadata
            - WithVolatile - default False - if True, returns a peer's volatile info
        """
        
        return self._submitCmd("__global", "ListPeers", **kw)
    
    #@-node:listpeers
    #@+node:listpeernotes
    def listpeernotes(self, **kw):
        """
        Gets the list of peer notes for a given peer from the node
        
        Keywords:
            - async - whether to do this call asynchronously, and
              return a JobTicket object
            - callback - if given, this should be a callable which accepts 2
              arguments:
                  - status - will be one of 'successful', 'failed' or 'pending'
                  - value - depends on status:
                      - if status is 'successful', this will contain the value
                        returned from the command
                      - if status is 'failed' or 'pending', this will contain
                        a dict containing the response from node
            - NodeIdentifier - one of name, identity or IP:port for the desired peer
        """
        
        return self._submitCmd("__global", "ListPeerNotes", **kw)
    
    #@-node:listpeernotes
    #@+node:refstats
    def refstats(self, **kw):
        """
        Gets node reference and possibly node statistics.
        
        Keywords:
            - async - whether to do this call asynchronously, and
              return a JobTicket object
            - callback - if given, this should be a callable which accepts 2
              arguments:
                  - status - will be one of 'successful', 'failed' or 'pending'
                  - value - depends on status:
                      - if status is 'successful', this will contain the value
                        returned from the command
                      - if status is 'failed' or 'pending', this will contain
                        a dict containing the response from node
            - GiveOpennetRef - default False - if True, return the node's Opennet reference rather than the node's Darknet reference
            - WithPrivate - default False - if True, includes the node's private node reference fields
            - WithVolatile - default False - if True, returns a node's volatile info
        """
        
        return self._submitCmd("__global", "GetNode", **kw)
    
    #@-node:refstats
    #@+node:testDDA
    def testDDA(self, **kw):
        """
        Test for Direct Disk Access capability on a directory (can the node and the FCP client both access the same directory?)
        
        Keywords:
            - async - whether to do this call asynchronously, and
              return a JobTicket object
            - callback - if given, this should be a callable which accepts 2
              arguments:
                  - status - will be one of 'successful', 'failed' or 'pending'
                  - value - depends on status:
                      - if status is 'successful', this will contain the value
                        returned from the command
                      - if status is 'failed' or 'pending', this will contain
                        a dict containing the response from node
            - Directory - directory to test
            - WithReadDirectory - default False - if True, want node to read from directory for a put operation
            - WithWriteDirectory - default False - if True, want node to write to directory for a get operation
        """
        
        requestResult = self._submitCmd("__global", "TestDDARequest", **kw)
        writeFilename = None;
        kw = {};
        kw[ 'Directory' ] = requestResult[ 'Directory' ];
        if( requestResult.has_key( 'ReadFilename' )):
            readFilename = requestResult[ 'ReadFilename' ];
            readFile = open( readFilename, 'rb' );
            readFileContents = readFile.read();
            readFile.close();
            kw[ 'ReadFilename' ] = readFilename;
            kw[ 'ReadContent' ] = readFileContents;
            
        if( requestResult.has_key( 'WriteFilename' ) and requestResult.has_key( 'ContentToWrite' )):
            writeFilename = requestResult[ 'WriteFilename' ];
            contentToWrite = requestResult[ 'ContentToWrite' ];
            writeFile = open( writeFilename, 'w+b' );
            writeFileContents = writeFile.write( contentToWrite );
            writeFile.close();
            writeFileStatObject = os.stat( writeFilename );
            writeFileMode = writeFileStatObject.st_mode;
            os.chmod( writeFilename, writeFileMode | stat.S_IREAD | stat.S_IRUSR | stat.S_IRGRP | stat.S_IROTH );
            
        responseResult = self._submitCmd("__global", "TestDDAResponse", **kw)
        if( None != writeFilename ):
            try:
                os.remove( writeFilename );
            except OSError, msg:
                pass;
        return responseResult;
    
    #@-node:testDDA
    #@+node:addpeer
    def addpeer(self, **kw):
        """
        Add a peer to the node
        
        Keywords:
            - async - whether to do this call asynchronously, and
              return a JobTicket object
            - callback - if given, this should be a callable which accepts 2
              arguments:
                  - status - will be one of 'successful', 'failed' or 'pending'
                  - value - depends on status:
                      - if status is 'successful', this will contain the value
                        returned from the command
                      - if status is 'failed' or 'pending', this will contain
                        a dict containing the response from node
            - File - filepath of a file containing a noderef in the node's directory
            - URL - URL of a copy of a peer's noderef to add
            - kwdict - If neither File nor URL are provided, the fields of a noderef can be passed in the form of a Python dictionary using the kwdict keyword
        """
        
        return self._submitCmd("__global", "AddPeer", **kw)
    
    #@-node:addpeer
    #@+node:listpeer
    def listpeer(self, **kw):
        """
        Modify settings on one of the node's peers
        
        Keywords:
            - async - whether to do this call asynchronously, and
              return a JobTicket object
            - callback - if given, this should be a callable which accepts 2
              arguments:
                  - status - will be one of 'successful', 'failed' or 'pending'
                  - value - depends on status:
                      - if status is 'successful', this will contain the value
                        returned from the command
                      - if status is 'failed' or 'pending', this will contain
                        a dict containing the response from node
            - NodeIdentifier - one of name (except for opennet peers), identity or IP:port for the desired peer
        """
        
        return self._submitCmd("__global", "ListPeer", **kw)
    
    #@-node:listpeer
    #@+node:modifypeer
    def modifypeer(self, **kw):
        """
        Modify settings on one of the node's peers
        
        Keywords:
            - async - whether to do this call asynchronously, and
              return a JobTicket object
            - callback - if given, this should be a callable which accepts 2
              arguments:
                  - status - will be one of 'successful', 'failed' or 'pending'
                  - value - depends on status:
                      - if status is 'successful', this will contain the value
                        returned from the command
                      - if status is 'failed' or 'pending', this will contain
                        a dict containing the response from node
            - IsDisabled - default False - enables or disabled the peer accordingly
            - IsListenOnly - default False - sets ListenOnly on the peer
            - NodeIdentifier - one of name, identity or IP:port for the desired peer
        """
        
        return self._submitCmd("__global", "ModifyPeer", **kw)
    
    #@-node:modifypeer
    #@+node:modifypeernote
    def modifypeernote(self, **kw):
        """
        Modify settings on one of the node's peers
        
        Keywords:
            - async - whether to do this call asynchronously, and
              return a JobTicket object
            - callback - if given, this should be a callable which accepts 2
              arguments:
                  - status - will be one of 'successful', 'failed' or 'pending'
                  - value - depends on status:
                      - if status is 'successful', this will contain the value
                        returned from the command
                      - if status is 'failed' or 'pending', this will contain
                        a dict containing the response from node
            - NodeIdentifier - one of name, identity or IP:port for the desired peer
            - NoteText - base64 encoded string of the desired peer note text
            - PeerNoteType - code number of peer note type: currently only private peer note is supported by the node with code number 1 
        """
        
        return self._submitCmd("__global", "ModifyPeerNote", **kw)
    
    #@-node:modifypeernote
    #@+node:removepeer
    def removepeer(self, **kw):
        """
        Removes a peer from the node
        
        Keywords:
            - async - whether to do this call asynchronously, and
              return a JobTicket object
            - callback - if given, this should be a callable which accepts 2
              arguments:
                  - status - will be one of 'successful', 'failed' or 'pending'
                  - value - depends on status:
                      - if status is 'successful', this will contain the value
                        returned from the command
                      - if status is 'failed' or 'pending', this will contain
                        a dict containing the response from node
            - NodeIdentifier - one of name, identity or IP:port for the desired peer
        """
        
        return self._submitCmd("__global", "RemovePeer", **kw)
    
    #@-node:removepeer
    #@-others
    
    #@-node:FCP Primitives
    #@+node:Namesite primitives
    # methods for namesites
    
    #@+others
    #@+node:namesiteInit
    def namesiteInit(self, path):
        """
        Initialise the namesites layer and load our namesites list
        """
        if path:
            self.namesiteFile = path
        else:
            self.namesiteFile = os.path.join(os.path.expanduser("~"), ".freenames")
    
        self.namesiteLocals = []
        self.namesitePeers = []
    
        # create empty file 
        if os.path.isfile(self.namesiteFile):
            self.namesiteLoad()
        else:
            self.namesiteSave()
    
    #@-node:namesiteInit
    #@+node:namesiteLoad
    def namesiteLoad(self):
        """
        """
        try:
            parser = pseudopythonparser.Parser()
            env = parser.parse(file(self.namesiteFile).read())
            self.namesiteLocals = env['locals']
            self.namesitePeers = env['peers']
        except:
            traceback.print_exc()
            env = {}
    
    #@-node:namesiteLoad
    #@+node:namesiteSave
    def namesiteSave(self):
        """
        Save the namesites list
        """
        f = file(self.namesiteFile, "w")
    
        f.write("# pyfcp namesites registration file\n\n")
    
        pp = pprint.PrettyPrinter(width=72, indent=2, stream=f)
    
        f.write("locals = ")
        pp.pprint(self.namesiteLocals)
        f.write("\n")
    
        f.write("peers = ")
        pp.pprint(self.namesitePeers)
        f.write("\n")
    
        f.close()
    
    #@-node:namesiteSave
    #@+node:namesiteAddLocal
    def namesiteAddLocal(self, name, privuri=None):
        """
        Create a new nameservice that we own
        """
        if not privuri:
            privuri = self.genkey()[1]
        puburi = self.invertprivate(privuri)
        
        privuri = self.namesiteProcessUri(privuri)
        puburi = self.namesiteProcessUri(puburi)
    
        for rec in self.namesiteLocals:
            if rec['name'] == name:
                raise Exception("Already got a local service called '%s'" % name)
        
        self.namesiteLocals.append(
            {'name':name,
             'privuri':privuri,
             'puburi': puburi,
             'cache': {},
            })
    
        self.namesiteSave()
    
    #@-node:namesiteAddLocal
    #@+node:namesiteDelLocal
    def namesiteDelLocal(self, name):
        """
        Delete a local nameservice
        """
        rec = None
        for r in self.namesiteLocals:
            if r['name'] == name:
                self.namesiteLocals.remove(r)
    
        self.namesiteSave()
    
    #@-node:namesiteDelLocal
    #@+node:namesiteAddRecord
    def namesiteAddRecord(self, localname, domain, uri):
        """
        Adds a (domainname -> uri) record to one of our local
        services
        """
        rec = None
        for r in self.namesiteLocals:
            if r['name'] == localname:
                rec = r
        if not rec:
            raise Exception("No local service '%s'" % localname)
    
        cache = rec['cache']
    
        # bail if domain is known and is pointing to same uri
        if cache.get(domain, None) == uri:
            return
    
        # domain is new, or uri has changed
        cache[domain] = uri
    
        # save local records
        self.namesiteSave()
    
        # determine the insert uri
        localPrivUri = rec['privuri'] + "/" + domain + "/0"
    
        # and stick it in, via global queue
        id = "namesite|%s|%s|%s" % (localname, domain, int(time.time()))
        self.put(
            localPrivUri,
            id=id,
            data=uri,
            persistence="forever",
            Global=True,
            priority=0,
            async=True,
            )
    
        self.refreshPersistentRequests()
    
    #@-node:namesiteAddRecord
    #@+node:namesiteDelRecord
    def namesiteDelRecord(self, localname, domain):
        """
        Removes a domainname record from one of our local
        services
        """
        rec = None
        for r in self.namesiteLocals:
            if r['name'] == localname:
                if domain in r['cache']:
                    del r['cache'][domai]
    
        self.namesiteSave()
    
    #@-node:namesiteDelRecord
    #@+node:namesiteAddPeer
    def namesiteAddPeer(self, name, uri):
        """
        Adds a namesite to our list
        """
        # process URI
        uri = uri.split("freenet:")[-1]
    
        # validate uri TODO reject private uris
        if not uri.startswith("USK"):
            raise Exception("Invalid URI %s, should be a public USK" % uri)
    
        # just uplift the public key part, remove path
        uri = uri.split("freenet:")[-1]
        uri = uri.split("/")[0]
    
        if self.namesiteHasPeer(name):
            raise Exception("Peer nameservice '%s' already exists" % name)
    
        self.namesitePeers.append({'name':name, 'puburi':uri})
    
        self.namesiteSave()
    
    #@-node:namesiteAddPeer
    #@+node:namesiteHasPeer
    def namesiteHasPeer(self, name):
        """
        returns True if we have a peer namesite of given name
        """    
        return self.namesiteGetPeer(name) is not None
    
    #@-node:namesiteHasPeer
    #@+node:namesiteGetPeer
    def namesiteGetPeer(self, name):
        """
        returns record for given peer
        """
        for rec in self.namesitePeers:
            if rec['name'] == name:
                return rec
        return None
    
    #@-node:namesiteGetPeer
    #@+node:namesiteRemovePeer
    def namesiteRemovePeer(self, name):
        """
        Removes a namesite from our list
        """
        for rec in self.namesitePeers:
            if rec['name'] == name:
                self.namesitePeers.remove(rec)
        
        self.namesiteSave()
    
    #@-node:namesiteRemovePeer
    #@+node:namesiteLookup
    def namesiteLookup(self, domain, **kw):
        """
        Attempts a lookup of a given 'domain name' on our designated
        namesites
        
        Arguments:
            - domain - the domain to look up
        
        Keywords:
            - localonly - whether to only search local cache
            - peer - if given, search only that peer's namesite (not locals)
        """
        self.namesiteLoad()
    
        localonly = kw.get('localonly', False)
        peer = kw.get('peer', None)
        
        if not peer:
            # try local cache first
            for rec in self.namesiteLocals:
                if domain in rec['cache']:
                    return rec['cache'][domain]
    
        if localonly:
            return None
    
        # the long step
        for rec in self.namesitePeers:
    
            if peer and (peer != rec['name']):
                continue
    
            uri = rec['puburi'] + "/" + domain + "/0"
    
            try:
                mimetype, tgtUri = self.get(uri)
                return tgtUri
            except:
                pass
    
        return None
    
    #@-node:namesiteLookup
    #@+node:namesiteProcessUri
    def namesiteProcessUri(self, uri):
        """
        Reduces a URI
        """
        # strip 'freenet:'
        uri1 = uri.split("freenet:")[-1]
        
        # change SSK to USK, and split path
        uri1 = uri1.replace("SSK@", "USK@").split("/")[0]
        
        # barf if bad uri
        if not uri1.startswith("USK@"):
            usage("Bad uri %s" % uri)
        
        return uri1
    
    #@-node:namesiteProcessUri
    #@-others
    
    #@-node:Namesite primitives
    #@+node:Other High Level Methods
    # high level client methods
    
    #@+others
    #@+node:listenGlobal
    def listenGlobal(self, **kw):
        """
        Enable listening on global queue
        """
        self._submitCmd(None, "WatchGlobal", Enabled="true", **kw)
    
    #@-node:listenGlobal
    #@+node:ignoreGlobal
    def ignoreGlobal(self, **kw):
        """
        Stop listening on global queue
        """
        self._submitCmd(None, "WatchGlobal", Enabled="false", **kw)
    
    #@-node:ignoreGlobal
    #@+node:purgePersistentJobs
    def purgePersistentJobs(self):
        """
        Cancels all persistent jobs in one go
        """
        for job in self.getPersistentJobs():
            job.cancel()
    
    #@-node:purgePersistentJobs
    #@+node:getAllJobs
    def getAllJobs(self):
        """
        Returns a list of persistent jobs, excluding global jobs
        """
        return self.jobs.values()
    
    #@-node:getAllJobs
    #@+node:getPersistentJobs
    def getPersistentJobs(self):
        """
        Returns a list of persistent jobs, excluding global jobs
        """
        return [j for j in self.jobs.values() if j.isPersistent and not j.isGlobal]
    
    #@-node:getPersistentJobs
    #@+node:getGlobalJobs
    def getGlobalJobs(self):
        """
        Returns a list of global jobs
        """
        return [j for j in self.jobs.values() if j.isGlobal]
    
    #@-node:getGlobalJobs
    #@+node:getTransientJobs
    def getTransientJobs(self):
        """
        Returns a list of non-persistent, non-global jobs
        """
        return [j for j in self.jobs.values() if not j.isPersistent]
    
    #@-node:getTransientJobs
    #@+node:refreshPersistentRequests
    def refreshPersistentRequests(self, **kw):
        """
        Sends a ListPersistentRequests to node, to ensure that
        our records of persistent requests are up to date.
        
        Since, upon connection, the node sends us a list of all
        outstanding persistent requests anyway, I can't really
        see much use for this method. I've only added the method
        for FCP spec compliance
        """
        self._log(DETAIL, "listPersistentRequests")
    
        if self.jobs.has_key('__global'):
            raise Exception("An existing non-identifier job is currently pending")
    
        # ---------------------------------
        # format the request
        opts = {}
    
        id = '__global'
        opts['Identifier'] = id
    
        opts['async'] = kw.pop('async', False)
        if kw.has_key('callback'):
            opts['callback'] = kw['callback']
    
        # ---------------------------------
        # now enqueue the request
        return self._submitCmd(id, "ListPersistentRequests", **opts)
    
    #@-node:refreshPersistentRequests
    #@+node:clearGlobalJob
    def clearGlobalJob(self, id):
        """
        Removes a job from the jobs queue
        """
        self._submitCmd(id, "RemovePersistentRequest",
                        Identifier=id, Global=True, async=True, waituntilsent=True)
    
    #@-node:clearGlobalJob
    #@+node:setSocketTimeout
    def getSocketTimeout(self):
        """
        Gets the socketTimeout for future socket calls;
        returns None if not supported by Python version
        """
        try:
            return self.socket.gettimeout()
        except Exception, e:
            # Socket timeout setting is not available until Python 2.3, so ignore exceptions
            pass
        return None
    
    #@-node:setSocketTimeout
    #@+node:setSocketTimeout
    def setSocketTimeout(self, socketTimeout):
        """
        Sets the socketTimeout for future socket calls
        
        >>> node = FCPNode()
        >>> timeout = node.getSocketTimeout()
        >>> newtimeout = 1800
        >>> node.setSocketTimeout(newtimeout)
        >>> node.getSocketTimeout()
        1800.0
        """
        self.socketTimeout = socketTimeout
        try:
            self.socket.settimeout(self.socketTimeout)
        except Exception, e:
            # Socket timeout setting is not available until Python 2.3, so ignore exceptions
            pass
    
    #@-node:setSocketTimeout
    #@+node:getVerbosity
    def getVerbosity(self):
        """
        Gets the verbosity for future logging calls

        >>> node = FCPNode()
        >>> node.getVerbosity() # default
        3
        >>> node.setVerbosity(INFO)
        >>> node.getVerbosity()
        4
        """
        return self.verbosity
    
    #@-node:getVerbosity
    #@+node:setVerbosity
    def setVerbosity(self, verbosity):
        """
        Sets the verbosity for future logging calls
        """
        self.verbosity = verbosity
    
    #@-node:setVerbosity
    #@+node:shutdown
    def shutdown(self):
        """
        Terminates the manager thread
        
        You should explicitly shutdown any existing nodes
        before exiting your client application
        """
        log = self._log
    
        log(DETAIL, "shutdown: entered")
        if not self.running:
            log(DETAIL, "shutdown: already shut down")
            return
    
        self.running = False
    
        # give the manager thread a chance to bail out
        time.sleep(pollTimeout * 3)
    
        # wait for mgr thread to quit
        log(DETAIL, "shutdown: waiting for manager thread to terminate")
        self.shutdownLock.acquire()
        log(DETAIL, "shutdown: manager thread terminated")
    
        # shut down FCP connection
        if hasattr(self, 'socket'):
            if not self.noCloseSocket:
                self.socket.close()
                del self.socket
    
        # and close the logfile
        if None != self.logfile and self.logfile not in [sys.stdout, sys.stderr]:
            self.logfile.close()
    
        log(DETAIL, "shutdown: done?")
    
    #@-node:shutdown
    #@-others
    
    
    
    #@-node:Other High Level Methods
    #@+node:Manager Thread
    # methods for manager thread
    
    #@+others
    #@+node:_mgrThread
    def _mgrThread(self):
        """
        This thread is the nucleus of pyfcp, and coordinates incoming
        client commands and incoming node responses
        """
        log = self._log
    
        self.shutdownLock.acquire()
    
        log(DETAIL, "FCPNode: manager thread starting")
        try:
            while self.running:
    
                log(NOISY, "_mgrThread: Top of manager thread")
    
                # try for incoming messages from node
                log(NOISY, "_mgrThread: Testing for incoming message")
                if self._msgIncoming():
                    log(DEBUG, "_mgrThread: Retrieving incoming message")
                    msg = self._rxMsg()
                    log(DEBUG, "_mgrThread: Got incoming message, dispatching")
                    self._on_rxMsg(msg)
                    log(DEBUG, "_mgrThread: back from on_rxMsg")
                else:
                    log(NOISY, "_mgrThread: No incoming message from node")
        
                # try for incoming requests from clients
                log(NOISY, "_mgrThread: Testing for client req")
                try:
                    req = self.clientReqQueue.get(True, pollTimeout)
                    log(DEBUG, "_mgrThread: Got client req, dispatching")
                    self._on_clientReq(req)
                    log(DEBUG, "_mgrThread: Back from on_clientReq")
                except Queue.Empty:
                    log(NOISY, "_mgrThread: No incoming client req")
                    pass
    
            self._log(DETAIL, "_mgrThread: Manager thread terminated normally")
    
        except Exception, e:
            traceback.print_exc()
            self._log(CRITICAL, "_mgrThread: manager thread crashed")
    
            # send the exception to all waiting jobs
            for id, job in self.jobs.items():
                job._putResult(e)
            
            # send the exception to all queued jobs
            while True:
                try:
                    job = self.clientReqQueue.get(True, pollTimeout)
                    job._putResult(e)
                except Queue.Empty:
                    log(NOISY, "_mgrThread: No incoming client req")
                    break
    
        self.shutdownLock.release()
    
    #@-node:_mgrThread
    #@+node:_msgIncoming
    def _msgIncoming(self):
        """
        Returns True if a message is coming in from the node
        """
        return len(select.select([self.socket], [], [], pollTimeout)[0]) > 0
    
    #@-node:_msgIncoming
    #@+node:_submitCmd
    def _submitCmd(self, id, cmd, **kw):
        """
        Submits a command for execution
        
        Arguments:
            - id - the command identifier
            - cmd - the command name, such as 'ClientPut'
        
        Keywords:
            - async - whether to return a JobTicket object, rather than
              the command result
            - callback - a function taking 2 args 'status' and 'value'.
              Status is one of 'successful', 'pending' or 'failed'.
              value is the primitive return value if successful, or the raw
              node message if pending or failed
            - followRedirect - follow a redirect if true, otherwise fail the get
            - rawcmd - a raw command buffer to send directly
            - options specific to command such as 'URI'
            - timeout - timeout in seconds for job completion, default 1 year
            - waituntilsent - whether to block until this command has been sent
              to the node, default False
            - keep - whether to keep the job on our jobs list after it completes,
              default False
        
        Returns:
            - if command is sent in sync mode, returns the result
            - if command is sent in async mode, returns a JobTicket
              object which the client can poll or block on later
        """
        if not self.nodeIsAlive:
            raise FCPNodeFailure("%s:%s: node closed connection" % (cmd, id))
    
        log = self._log
    
        log(DEBUG, "_submitCmd: kw=%s" % kw)
    
        async = kw.pop('async', False)
        followRedirect = kw.pop('followRedirect', True)
        stream = kw.pop('stream', None)
        waituntilsent = kw.pop('waituntilsent', False)
        keepjob = kw.pop('keep', False)
        timeout = kw.pop('timeout', ONE_YEAR)
        if( kw.has_key( "kwdict" )):
            kwdict = kw[ "kwdict" ]
            del kw[ "kwdict" ]
            for key in kwdict.keys():
                kw[ key ] = kwdict[ key ]
        job = JobTicket(
            self, id, cmd, kw,
            verbosity=self.verbosity, logger=self._log, keep=keepjob,
            stream=stream)
    
        log(DEBUG, "_submitCmd: timeout=%s" % timeout)
        
        job.followRedirect = followRedirect
    
        if cmd == 'ClientGet':
            job.uri = kw['URI']
    
        if cmd == 'ClientPut':
            job.mimetype = kw['Metadata.ContentType']
    
        self.clientReqQueue.put(job)
    
        log(DEBUG, "_submitCmd: id=%s cmd=%s kw=%s" % (id, cmd, str(kw)[:256]))
    
    
        if async:
            if waituntilsent:
                job.waitTillReqSent()
            return job
        elif cmd in ['WatchGlobal', "RemovePersistentRequest"]:
            return
        else:
            log(DETAIL, "Waiting on job")
            return job.wait(timeout)
    
    #@-node:_submitCmd
    #@+node:_on_clientReq
    def _on_clientReq(self, job):
        """
        takes an incoming request job from client and transmits it to
        the fcp port, and also registers it so the manager thread
        can action responses from the fcp port.
        """
        id = job.id
        cmd = job.cmd
        kw = job.kw
    
        # register the req
        if cmd != 'WatchGlobal':
            self.jobs[id] = job
            self._log(DEBUG, "_on_clientReq: cmd=%s id=%s lock=%s" % (
                cmd, repr(id), job.lock))
        
        # now can send, since we're the only one who will
        self._txMsg(cmd, **kw)
    
        job.timeQueued = int(time.time())
    
        job.reqSentLock.release()
    
    #@-node:_on_clientReq
    #@+node:_on_rxMsg
    def _on_rxMsg(self, msg):
        """
        Handles incoming messages from node
        
        If an incoming message represents the termination of a command,
        the job ticket object will be notified accordingly
        """
        log = self._log
    
        # find the job this relates to
        id = msg.get('Identifier', '__global')
    
        hdr = msg['header']
    
        job = self.jobs.get(id, None)
        if not job:
            # we have a global job and/or persistent job from last connection
            log(DETAIL, "***** Got %s from unknown job id %s" % (hdr, repr(id)))
            job = JobTicket(self, id, hdr, msg)
            self.jobs[id] = job
    
        # action from here depends on what kind of message we got
    
        # -----------------------------
        # handle GenerateSSK responses
    
        if hdr == 'SSKKeypair':
            # got requested keys back
            keys = (msg['RequestURI'], msg['InsertURI'])
            job.callback('successful', keys)
            job._putResult(keys)
    
            # and remove job from queue
            self.jobs.pop(id, None)
            return
    
        # -----------------------------
        # handle ClientGet responses
    
        if hdr == 'DataFound':
            if( job.kw.has_key( 'URI' )):
                log(INFO, "Got DataFound for URI=%s" % job.kw['URI'])
            else:
                log(ERROR, "Got DataFound without URI")
            mimetype = msg['Metadata.ContentType']
            if job.kw.has_key('Filename'):
                # already stored to disk, done
                #resp['file'] = file
                result = (mimetype, job.kw['Filename'], msg)
                job.callback('successful', result)
                job._putResult(result)
                return
    
            elif job.kw['ReturnType'] == 'none':
                result = (mimetype, 1, msg)
                job.callback('successful', result)
                job._putResult(result)
                return
    
            # otherwise, we're expecting an AllData and will react to it then
            else:
                # is this a persistent get?
                if job.kw['ReturnType'] == 'direct' \
                and job.kw.get('Persistence', None) != 'connection':
                    # gotta poll for request status so we can get our data
                    # FIXME: this is a hack, clean it up
                    log(INFO, "Request was persistent")
                    if not hasattr(job, "gotPersistentDataFound"):
                        if job.isGlobal:
                            isGlobal = "true"
                        else:
                            isGlobal = "false"
                        job.gotPersistentDataFound = True
                        log(INFO, "  --> sending GetRequestStatus")
                        self._txMsg("GetRequestStatus",
                                    Identifier=job.kw['Identifier'],
                                    Persistence=msg.get("Persistence", "connection"),
                                    Global=isGlobal,
                                    )
    
                job.callback('pending', msg)
                job.mimetype = mimetype
                return
    
        if hdr == 'CompatibilityMode':
            # information, how to insert the file to make it an exact match.
            # TODO: Use the information.
            job.callback('pending', msg)
            return
    
        if hdr == 'ExpectedMIME':
            # information, how to insert the file to make it an exact match.
            # TODO: Use the information.
            mimetype = msg['Metadata.ContentType']
            job.mimetype = mimetype
            job.callback('pending', msg)
            return

        if hdr == 'ExpectedDataLength':
            # The expected filesize.
            # TODO: Use the information.
            size = msg['DataLength']
            job.callback('pending', msg)
            return

        if hdr == 'AllData':
            result = (job.mimetype, msg['Data'], msg)
            job.callback('successful', result)
            job._putResult(result)
            return

        if hdr == 'GetFailed':
            # see if it's just a redirect problem
            if job.followRedirect and msg.get('ShortCodeDescription', None) == "New URI":
                uri = msg['RedirectURI']
                job.kw['URI'] = uri
                job.kw['id'] = self._getUniqueId();
                self._txMsg(job.cmd, **job.kw)
                log(DETAIL, "Redirect to %s" % uri)
                return
            # see if it's just a TOO_MANY_PATH_COMPONENTS redirect
            if job.followRedirect and msg.get('ShortCodeDescription', None) == "Too many path components":
                uri = msg['RedirectURI']
                job.kw['URI'] = uri
                job.kw['id'] = self._getUniqueId();
                self._txMsg(job.cmd, **job.kw)
                log(DETAIL, "Redirect to %s" % uri)
                return
    
            # return an exception
            job.callback("failed", msg)
            job._putResult(FCPGetFailed(msg))
            return
    
        # -----------------------------
        # handle ClientPut responses
    
        if hdr == 'URIGenerated':
    
            job.uri = msg['URI']
            newUri = msg['URI']
            job.callback('pending', msg)
    
            return
    
            # bail here if no data coming back
            if job.kw.get('GetCHKOnly', False) == 'true':
                # done - only wanted a CHK
                job._putResult(newUri)
                return
    
        if hdr == 'PutSuccessful':
            result = msg['URI']
            job.callback('successful', result)
            job._putResult(result)
            #print "*** PUTSUCCESSFUL"
            return
    
        if hdr == 'PutFailed':
            job.callback('failed', msg)
            job._putResult(FCPPutFailed(msg))
            return
        
        if hdr == 'PutFetchable':
            uri = msg['URI']
            job.kw['URI'] = uri
            job.callback('pending', msg)
            return
    
        # -----------------------------
        # handle ConfigData
        if hdr == 'ConfigData':
            # return all the data recieved
            job.callback('successful', msg)
            job._putResult(msg)
    
            # remove job from queue
            self.jobs.pop(id, None)
            return
    
        # -----------------------------
        # handle progress messages
    
        if hdr == 'StartedCompression':
            job.callback('pending', msg)
            return
    
        if hdr == 'FinishedCompression':
            job.callback('pending', msg)
            return
    
        if hdr == 'SimpleProgress':
            job.callback('pending', msg)
            return
    
        if hdr == 'SendingToNetwork':
            job.callback('pending', msg)
            return
<<<<<<< HEAD
        
=======

        if hdr == 'ExpectedHashes':
            # The hashes the file must have.
            # TODO: Use the information.
            sha256 = msg['Hashes.SHA256']
            job.callback('pending', msg)
            return


>>>>>>> 56fb60ee
        # -----------------------------
        # handle FCPPluginMessage replies
        
        if hdr == 'FCPPluginReply':
            job._appendMsg(msg)
            job.callback('successful', job.msgs)
            job._putResult(job.msgs)
            return   
        
        # -----------------------------
        # handle peer management messages
        
        if hdr == 'EndListPeers':
            job._appendMsg(msg)
            job.callback('successful', job.msgs)
            job._putResult(job.msgs)
            return   
        
        if hdr == 'Peer':
            if(job.cmd == "ListPeers"):
                job.callback('pending', msg)
                job._appendMsg(msg)
            else:
                job.callback('successful', msg)
                job._putResult(msg)
            return
        
        if hdr == 'PeerRemoved':
            job._appendMsg(msg)
            job.callback('successful', job.msgs)
            job._putResult(job.msgs)
            return   
        
        if hdr == 'UnknownNodeIdentifier':
            job._appendMsg(msg)
            job.callback('failed', job.msgs)
            job._putResult(job.msgs)
            return   
    
        # -----------------------------
        # handle peer note management messages
        
        if hdr == 'EndListPeerNotes':
            job._appendMsg(msg)
            job.callback('successful', job.msgs)
            job._putResult(job.msgs)




            return   
        
        if hdr == 'PeerNote':
            if(job.cmd == "ListPeerNotes"):
                job.callback('pending', msg)
                job._appendMsg(msg)
            else:
                job.callback('successful', msg)
                job._putResult(msg)
            return
        
        if hdr == 'UnknownPeerNoteType':
            job._appendMsg(msg)
            job.callback('failed', job.msgs)
            job._putResult(job.msgs)
            return   
    
        # -----------------------------
        # handle persistent job messages
    
        if hdr == 'PersistentGet':
            job.callback('pending', msg)
            job._appendMsg(msg)
            return
    
        if hdr == 'PersistentPut':
            job.callback('pending', msg)
            job._appendMsg(msg)
            return
    
        if hdr == 'PersistentPutDir':
            job.callback('pending', msg)
            job._appendMsg(msg)
            return
    
        if hdr == 'EndListPersistentRequests':
            job._appendMsg(msg)
            job.callback('successful', job.msgs)
            job._putResult(job.msgs)
            return
        
        if hdr == 'PersistentRequestRemoved':
            if self.jobs.has_key(id):
                del self.jobs[id]
            return
        
        # -----------------------------
        # handle testDDA messages
        
        if hdr == 'TestDDAReply':
            # return all the data recieved
            job.callback('successful', msg)
            job._putResult(msg)
    
            # remove job from queue
            self.jobs.pop(id, None)
            return
        
        if hdr == 'TestDDAComplete':
            # return all the data recieved
            job.callback('successful', msg)
            job._putResult(msg)
    
            # remove job from queue
            self.jobs.pop(id, None)
            return
    
        # -----------------------------
        # handle NodeData
        if hdr == 'NodeData':
            # return all the data recieved
            job.callback('successful', msg)
            job._putResult(msg)
    
            # remove job from queue
            self.jobs.pop(id, None)
            return
    
        # -----------------------------
        # handle various errors
    
        if hdr == 'ProtocolError':
            job.callback('failed', msg)
            job._putResult(FCPProtocolError(msg))
            return
    
        if hdr == 'IdentifierCollision':
            log(ERROR, "IdentifierCollision on id %s ???" % id)
            job.callback('failed', msg)
            job._putResult(Exception("Duplicate job identifier %s" % id))
            return
    
        # -----------------------------
        # wtf is happening here?!?
    
        log(ERROR, "Unknown message type from node: %s" % hdr)
        job.callback('failed', msg)
        job._putResult(FCPException(msg))
        return
    #@-node:_on_rxMsg
    #@-others
    
    #@-node:Manager Thread
    #@+node:Low Level Methods
    # low level noce comms methods
    
    #@+others
    #@+node:_hello
    def _hello(self):
        """
        perform the initial FCP protocol handshake
        """
        self._txMsg("ClientHello", 
                         Name=self.name,
                         ExpectedVersion=expectedVersion)
        
        resp = self._rxMsg()
        if(resp.has_key("Version")):
          self.nodeVersion = resp[ "Version" ];
        if(resp.has_key("FCPVersion")):
          self.nodeFCPVersion = resp[ "FCPVersion" ];
        if(resp.has_key("Build")):
          try:
            self.nodeBuild = int( resp[ "Build" ] );
          except Exception, msg:
            pass;
        else:
          nodeVersionFields = self.nodeVersion.split( "," );
          if( len( nodeVersionFields ) == 4 ):
            try:
              self.nodeBuild = int( nodeVersionFields[ 3 ] );
            except Exception, msg:
              pass;
        if(resp.has_key("Revision")):
          try:
            self.nodeRevision = int( resp[ "Revision" ] );
          except Exception, msg:
            pass;
        if(resp.has_key("ExtBuild")):
          try:
            self.nodeExtBuild = int( resp[ "ExtBuild" ] );
          except Exception, msg:
            pass;
        if(resp.has_key("Revision")):
          try:
            self.nodeExtRevision = int( resp[ "ExtRevision" ] );
          except Exception, msg:
            pass;
        if(resp.has_key("Testnet")):
          if( "true" == resp[ "Testnet" ] ):
            self.nodeIsTestnet = True;
          else:
            self.nodeIsTestnet = False;
        if(resp.has_key("ConnectionIdentifier")):
            self.connectionidentifier = resp[ "ConnectionIdentifier" ]
        
        return resp
    
    #@-node:_hello
    #@+node:_getUniqueId
    def _getUniqueId(self):
        """
        Allocate a unique ID for a request
        """
        timenum = int( time.time() * 1000000 );
        randnum = random.randint( 0, timenum );
        return "id" + str( timenum + randnum );
    
    #@-node:_getUniqueId
    #@+node:_txMsg
    def _txMsg(self, msgType, **kw):
        """
        low level message send
        
        Arguments:
            - msgType - one of the FCP message headers, such as 'ClientHello'
            - args - zero or more (keyword, value) tuples
        Keywords:
            - rawcmd - if given, this is the raw buffer to send
            - other keywords depend on the value of msgType
        """
        log = self._log
    
        # just send the raw command, if given    
        rawcmd = kw.get('rawcmd', None)
        if rawcmd:
            self.socket.sendall(rawcmd)
            log(DETAIL, "CLIENT: %s" % rawcmd)
            return
    
        if kw.has_key("Data"):
            data = kw.pop("Data")
            sendEndMessage = False
        else:
            data = None
            sendEndMessage = True
    
        items = [msgType + "\n"]
        log(DETAIL, "CLIENT: %s" % msgType)
    
        #print "CLIENT: %s" % msgType
        for k, v in kw.items():
            #print "CLIENT: %s=%s" % (k,v)
            line = k + "=" + str(v)
            items.append(line + "\n")
            log(DETAIL, "CLIENT: %s" % line)
    
        if data != None:
            items.append("DataLength=%d\n" % len(data))
            log(DETAIL, "CLIENT: DataLength=%d" % len(data))
            items.append("Data\n")
            log(DETAIL, "CLIENT: ...data...")
            items.append(data)
    
        #print "sendEndMessage=%s" % sendEndMessage
    
        if sendEndMessage:
            items.append("EndMessage\n")
            log(DETAIL, "CLIENT: EndMessage")
        raw = "".join(items)
    
        self.socket.sendall(raw)
    
    #@-node:_txMsg
    #@+node:_rxMsg
    def _rxMsg(self):
        """
        Receives and returns a message as a dict
        
        The header keyword is included as key 'header'
        """
        log = self._log
    
        log(DETAIL, "NODE: ----------------------------")
    
        # shorthand, for reading n bytes
        def read(n):
            if n > 1:
                log(DEBUG, "read: want %d bytes" % n)
            chunks = []
            remaining = n
            while remaining > 0:
                chunk = self.socket.recv(remaining)
                chunklen = len(chunk)
                if chunk:
                    chunks.append(chunk)
                else:
                    self.nodeIsAlive = False
                    raise FCPNodeFailure("FCP socket closed by node")
                remaining -= chunklen
                if remaining > 0:
                    if n > 1:
                        log(DEBUG,
                            "wanted %s, got %s still need %s bytes" % (n, chunklen, remaining)
                            )
                    pass
            buf = "".join(chunks)
            return buf
    
        # read a line
        def readln():
            buf = []
            while True:
                c = read(1)
                buf.append(c)
                if c == '\n':
                    break
            ln = "".join(buf)
            log(DETAIL, "NODE: " + ln[:-1])
            return ln
    
        items = {}
    
        # read the header line
        while True:
            line = readln().strip()
            if line:
                items['header'] = line
                break
    
        # read the body
        while True:
            line = readln().strip()
            if line in ['End', 'EndMessage']:
                break
    
            if line == 'Data':
                # read the following data
                
                # try to locate job
                id = items['Identifier']
                job = self.jobs[id]
                if job.stream:
                    # loop to transfer from socket to stream
                    remaining = items['DataLength']
                    stream = job.stream
                    while remaining > 0:
                        buf = self.socket.recv(remaining)
                        stream.write(buf)
                        stream.flush()
                        remaining -= len(buf)
                    items['Data'] = None
                else:
                    buf = read(items['DataLength'])
                    items['Data'] = buf
                log(DETAIL, "NODE: ...<%d bytes of data>" % len(buf))
                break
            else:
                # it's a normal 'key=val' pair
                try:
                    k, v = line.split("=", 1)
                except:
                    log(ERROR, "_rxMsg: barfed splitting '%s'" % repr(line))
                    raise
    
                # attempt int conversion
                try:
                    v = int(v)
                except:
                    pass
    
                items[k] = v
    
        # all done
        return items
    
    #@-node:_rxMsg
    #@+node:_log
    def _log(self, level, msg):
        """
        Logs a message. If level > verbosity, don't output it
        """
        if level > self.verbosity:
            return
    
        if(None != self.logfile):
            if not msg.endswith("\n"):
                msg += "\n"
            self.logfile.write(msg)
            self.logfile.flush()
        if(None != self.logfunc):
            while( msg.endswith("\n") ):
                msg = msg[ : -1 ]
            msglines = msg.split("\n")
            for msgline in msglines:
                self.logfunc(msgline)
    
    #@-node:_log
    #@-others
    #@-node:Low Level Methods
    #@-others
                

#@-node:class FCPNode
#@+node:class JobTicket
class JobTicket:
    """
    A JobTicket is an object returned to clients making
    asynchronous requests. It puts them in control of how
    they manage n concurrent requests.
    
    When you as a client receive a JobTicket, you can choose to:
        - block, awaiting completion of the job
        - poll the job for completion status
        - receive a callback upon completion
        
    Attributes of interest:
        - isPersistent - True if job is persistent
        - isGlobal - True if job is global
        - followRedirect - follow a redirect if true, otherwise fail the get
        - value - value returned upon completion, or None if not complete
        - node - the node this job belongs to
        - id - the job Identifier
        - cmd - the FCP message header word
        - kw - the keywords in the FCP header
        - msgs - any messages received from node in connection
          to this job
    """
    #@    @+others
    #@+node:__init__
    def __init__(self, node, id, cmd, kw, **opts):
        """
        You should never instantiate a JobTicket object yourself
        """
        self.node = node
        self.id = id
        self.cmd = cmd
    
        self.verbosity = opts.get('verbosity', ERROR)
        self._log = opts.get('logger', self.defaultLogger)
        self.keep = opts.get('keep', False)
        self.stream = opts.get('stream', None)
        self.followRedirect = opts.get('followRedirect', False)
    
        # find out if persistent
        if kw.get("Persistent", "connection") != "connection" \
        or kw.get("PersistenceType", "connection") != "connection":
            self.isPersistent = True
        else:
            self.isPersistent = False
    
        if kw.get('Global', 'false') == 'true':
            self.isGlobal = True
        else:
            self.isGlobal = False
    
        self.kw = kw
    
        self.msgs = []
    
        callback = kw.pop('callback', None)
        if callback:
            self.callback = callback
    
        self.timeout = int(kw.pop('timeout', 86400*365))
        self.timeQueued = int(time.time())
        self.timeSent = None
    
        self.lock = threading.Lock()
        #print "** JobTicket.__init__: lock=%s" % self.lock
    
        self.lock.acquire()
        self.result = None
    
        self.reqSentLock = threading.Lock()
        self.reqSentLock.acquire()
    
    #@-node:__init__
    #@+node:isComplete
    def isComplete(self):
        """
        Returns True if the job has been completed
        """
        return self.result != None
    
    #@-node:isComplete
    #@+node:wait
    def wait(self, timeout=None):
        """
        Waits forever (or for a given timeout) for a job to complete
        """
        log = self._log
    
        log(DEBUG, "wait:%s:%s: timeout=%ss" % (self.cmd, self.id, timeout))
    
        # wait forever for job to complete, if no timeout given
        if timeout == None:
            log(DEBUG, "wait:%s:%s: no timeout" % (self.cmd, self.id))
            while not self.lock.acquire(False):
                time.sleep(0.1)
            self.lock.release()
            return self.getResult()
    
        # wait for timeout
        then = int(time.time())
    
        # ensure command has been sent, wait if not
        while not self.reqSentLock.acquire(False):
    
            # how long have we waited?
            elapsed = int(time.time()) - then
    
            # got any time left?
            if elapsed < timeout:
                # yep, patience remains
                time.sleep(1)
                log(DEBUG, "wait:%s:%s: job not dispatched, timeout in %ss" % \
                     (self.cmd, self.id, timeout-elapsed))
                continue
    
            # no - timed out waiting for job to be sent to node
            log(DEBUG, "wait:%s:%s: timeout on send command" % (self.cmd, self.id))
            raise FCPSendTimeout(
                    header="Command '%s' took too long to be sent to node" % self.cmd
                    )
    
        log(DEBUG, "wait:%s:%s: job now dispatched" % (self.cmd, self.id))
    
        # wait now for node response
        while not self.lock.acquire(False):
            # how long have we waited?
            elapsed = int(time.time()) - then
    
            # got any time left?
            if elapsed < timeout:
                # yep, patience remains
                time.sleep(2)
    
                #print "** lock=%s" % self.lock
    
                if timeout < ONE_YEAR:
                    log(DEBUG, "wait:%s:%s: awaiting node response, timeout in %ss" % \
                         (self.cmd, self.id, timeout-elapsed))
                continue
    
            # no - timed out waiting for node to respond
            log(DEBUG, "wait:%s:%s: timeout on node response" % (self.cmd, self.id))
            raise FCPNodeTimeout(
                    header="Command '%s' took too long for node response" % self.cmd
                    )
    
        log(DEBUG, "wait:%s:%s: job complete" % (self.cmd, self.id))
    
        # if we get here, we got the lock, command completed
        self.lock.release()
    
        # and we have a result
        return self.getResult()
    
    #@-node:wait
    #@+node:waitTillReqSent
    def waitTillReqSent(self):
        """
        Waits till the request has been sent to node
        """
        self.reqSentLock.acquire()
    
    #@-node:waitTillReqSent
    #@+node:getResult
    def getResult(self):
        """
        Returns result of job, or None if job still not complete
    
        If result is an exception object, then raises it
        """
        if isinstance(self.result, Exception):
            raise self.result
        else:
            return self.result
    
    #@-node:getResult
    #@+node:callback
    def callback(self, status, value):
        """
        This will be replaced in job ticket instances wherever
        user provides callback arguments
        """
        # no action needed
    
    #@-node:callback
    #@+node:cancel
    def cancel(self):
        """
        Cancels the job, if it is persistent
        
        Does nothing if the job was not persistent
        """
        if not self.isPersistent:
            return
    
        # remove from node's jobs lists
        try:
            del self.node.jobs[self.id]
        except:
            pass
        
        # send the cancel
        if self.isGlobal:
            isGlobal = "true"
        else:
            isGlobal = "False"
    
        self.node._txMsg("RemovePersistentRequest",
                         Global=isGlobal,
                         Identifier=self.id)
    
    #@-node:cancel
    #@+node:_appendMsg
    def _appendMsg(self, msg):
        self.msgs.append(msg)
    
    #@-node:_appendMsg
    #@+node:_putResult
    def _putResult(self, result):
        """
        Called by manager thread to indicate job is complete,
        and submit a result to be picked up by client
        """
        self.result = result
    
        if not (self.keep or self.isPersistent or self.isGlobal):
            try:
                del self.node.jobs[self.id]
            except:
                pass
    
        #print "** job: lock=%s" % self.lock
    
        try:
            self.lock.release()
        except:
            pass
    
        #print "** job: lock released"
    
    #@-node:_putResult
    #@+node:__repr__
    def __repr__(self):
        if self.kw.has_key("URI"):
            uri = " URI=%s" % self.kw['URI']
        else:
            uri = ""
        return "<FCP job %s:%s%s" % (self.id, self.cmd, uri)
    
    #@-node:__repr__
    #@+node:defaultLogger
    def defaultLogger(self, level, msg):
        
        if level > self.verbosity:
            return
    
        if not msg.endswith("\n"): msg += "\n"
    
        sys.stdout.write(msg)
        sys.stdout.flush()
    
    #@-node:defaultLogger
    #@-others

#@-node:class JobTicket
#@+node:util funcs
#@+others
#@+node:toBool
def toBool(arg):
    try:
        arg = int(arg)
        if arg:
            return "true"
    except:
        pass
    
    if isinstance(arg, str):
        if arg.strip().lower()[0] == 't':
            return "true"
        else:
            return "false"
    
    if arg:
        return True
    else:
        return False

#@-node:toBool
#@+node:readdir
def readdir(dirpath, prefix='', gethashes=False):
    """
    Reads a directory, returning a sequence of file dicts.

    TODO: Currently this uses sha1 as hash. Freenet uses 256. But the
          hashes are not used.
    
    Arguments:
      - dirpath - relative or absolute pathname of directory to scan
      - gethashes - also include a 'hash' key in each file dict, being
        the SHA1 hash of the file's name and contents
      
    Each returned dict in the sequence has the keys:
      - fullpath - usable for opening/reading file
      - relpath - relative path of file (the part after 'dirpath'),
        for the 'SSK@blahblah//relpath' URI
      - mimetype - guestimated mimetype for file

    >>> tempdir = tempfile.mkdtemp()
    >>> testfile = os.path.join(tempdir, "test")
    >>> with open(testfile, "w") as f:
    ...     f.write("test")
    >>> correct = [{'mimetype': 'text/plain', 'fullpath': os.path.join(tempdir, 'test'), 'relpath': 'test'}]
    >>> correct == readdir(tempdir)
    True
    >>> res = readdir(tempdir, gethashes=True)
    >>> res[0]["hash"] = hashFile(testfile)
    """
    
    #set_trace()
    #print "dirpath=%s, prefix='%s'" % (dirpath, prefix)
    entries = []
    for f in os.listdir(dirpath):
        relpath = prefix + f
        fullpath = os.path.join(dirpath, f)
        if f == '.freesiterc' or f.endswith("~"):
            continue
        if os.path.isdir(fullpath) \
        or os.path.islink(fullpath) and os.path.isdir(os.path.realpath(fullpath)):
            entries.extend(
                readdir(
                    os.path.join(dirpath, f),
                    relpath + os.path.sep,
                    gethashes
                    )
                )
        else:
            #entries[relpath] = {'mimetype':'blah/shit', 'fullpath':dirpath+"/"+relpath}
            fullpath = os.path.join(dirpath, f)
            entry = {'relpath' :relpath,
                     'fullpath':fullpath,
                     'mimetype':guessMimetype(f)
                     }
            if gethashes:
                entry['hash'] = hashFile(fullpath)
            entries.append(entry)
    entries.sort(lambda f1,f2: cmp(f1['relpath'], f2['relpath']))
    
    return entries

#@-node:readdir
#@+node:hashFile
def hashFile(path):
    """
    returns an SHA(1) hash of a file's contents

    >>> oslevelid, filepath = tempfile.mkstemp(text=True)
    >>> with open(filepath, "w") as f:
    ...     f.write("test")
    >>> hashFile(filepath) == hashlib.sha1("test").hexdigest()
    True
    """
    raw = file(path, "rb").read()
    return hashlib.sha1(raw).hexdigest()

def sha256dda(nodehelloid, identifier, path=None):
    """
    returns a sha256 hash of a file's contents for bypassing TestDDA

    >>> oslevelid, filepath = tempfile.mkstemp(text=True)
    >>> with open(filepath, "wb") as f:
    ...     f.write("test")
    >>> print sha256dda("1","2",filepath) == hashlib.sha256("1-2-" + "test").digest()
    True
    """
    tohash = "-".join([nodehelloid, identifier, file(path, "rb").read()])
    return hashlib.sha256(tohash).digest()

#@-node:hashFile
#@+node:guessMimetype
def guessMimetype(filename):
    """
    Returns a guess of a mimetype based on a filename's extension
    """
    if filename.endswith(".tar.bz2"):
        return ('application/x-tar', 'bzip2')
    
    m = mimetypes.guess_type(filename, False)[0]
    if m == None:
        m = "text/plain"
    return m

#@-node:guessMimetype
#@+node:uriIsPrivate
def uriIsPrivate(uri):
    """
    analyses an SSK URI, and determines if it is an SSK or USK private key

    for details see https://wiki.freenetproject.org/Signed_Subspace_Key

    >>> uriIsPrivate("SSK@~Udj39wzRUN4J-Kqn1aWN8kJyHL6d44VSyWoqSjL60A,iAtIH8348UGKfs8lW3mw0lm0D9WLwtsIzZhvMWelpK0,AQACAAE/")
    False
    >>> uriIsPrivate("SSK@R-skbNbiXqWkqj8FPDTusWyk7u8HLvbdysyRY3eY9A0,iAtIH8348UGKfs8lW3mw0lm0D9WLwtsIzZhvMWelpK0,AQECAAE/")
    True
    >>> uriIsPrivate("USK@AIcCHvrGspY-7J73J3VR-Td3DuPvw3IqCyjjRK6EvJol,hEvqa41cm72Wc9O1AjZ0OoDU9JVGAvHDDswIE68pT7M,AQECAAE/test.R1/0")
    True
    >>> uriIsPrivate("KSK@AIcCHvrGspY-7J73J3VR-Td3DuPvw3IqCyjjRK6EvJol,hEvqa41cm72Wc9O1AjZ0OoDU9JVGAvHDDswIE68pT7M,AQECAAE/test.R1/0")
    False
    >>> uriIsPrivate("SSK@JhtPxdPLx30sRN0c5S2Hhcsif~Yqy1lsGiAx5Wkq7Lo,-e0kLAjmmclSR7uL0TN901tS3iSx2-21Id8tUp4tyzg,AQECAAE/")
    True
    """
    # strip leading stuff
    if uri.startswith("freenet:"):
        uri = uri[8:]
    if uri.startswith("//"):
        uri = uri[2:]
    # actual recognition: SSK or USK
    if not (uri.startswith("SSK@") or uri.startswith("USK@")):
        return False
    try:
        symmetric, publicprivate, extra = uri.split(",")[:3]
    except (IndexError, ValueError):
        return False
    if "/" in extra:
        extra = extra.split("/")[0]
    extra += "/"
    extrabytes = base64.decodestring(extra)
    isprivate = ord(extrabytes[1])
    if isprivate:
        return True
    return False

#@-node:uriIsPrivate
#@+node:parseTime
def parseTime(t):
    """
    Parses a time value, recognising suffices like 'm' for minutes,
    's' for seconds, 'h' for hours, 'd' for days, 'w' for weeks,
    'M' for months.
    
    >>> endings = {'s':1, 'm':60, 'h':60*60, 'd':60*60*24, 'w':60*60*24*7, 'M':60*60*24*30}
    >>> not False in [endings[i]*3 == parseTime("3"+i) for i in endings]
    True

    Returns time value in seconds
    """
    if not t:
        raise Exception("Invalid time '%s'" % t)
    
    if not isinstance(t, str):
        t = str(t)
    
    t = t.strip()
    if not t:
        raise Exception("Invalid time value '%s'"%  t)
    
    endings = {'s':1, 'm':60, 'h':3600, 'd':86400, 'w':86400*7, 'M':86400*30}
    
    lastchar = t[-1]
    
    if lastchar in endings.keys():
        t = t[:-1]
        multiplier = endings[lastchar]
    else:
        multiplier = 1
    
    return int(t) * multiplier

#@-node:parseTime
#@+node:base64 stuff
# functions to encode/decode base64, freenet alphabet
#@+others
#@+node:base64encode
def base64encode(raw):
    """
    Encodes a string to base64, using the Freenet alphabet
    """
    # encode using standard RFC1521 base64
    enc = base64.encodestring(raw)
    
    # convert the characters to freenet encoding scheme
    enc = enc.replace("+", "~")
    enc = enc.replace("/", "-")
    enc = enc.replace("=", "_")
    enc = enc.replace("\n", "")
    
    return enc

#@-node:base64encode
#@+node:base64decode
def base64decode(enc):
    """
    Decodes a freenet-encoded base64 string back to a binary string
    
    Arguments:
     - enc - base64 string to decode
    """
    # convert from Freenet alphabet to RFC1521 format
    enc = enc.replace("~", "+")
    enc = enc.replace("-", "/")
    enc = enc.replace("_", "=")
    
    # now ready to decode
    raw = base64.decodestring(enc)
    
    return raw

#@-node:base64decode
#@-others

#@-node:base64 stuff
#@-others

#@-node:util funcs
#@-others


#@-node:@file node.py
#@-leo

def _base30hex(integer):
    """Turn an integer into a simple lowercase base30hex encoding."""
    base30 = "0123456789abcdefghijklmnopqrst"
    b30 = []
    while integer:
        b30.append(base30[integer%30])
        integer = int(integer / 30)
    return "".join(reversed(b30))
        

def _test():
    import doctest
    tests = doctest.testmod()
    if tests.failed:
        return "☹"*tests.failed
    return "^_^ (" + _base30hex(tests.attempted) + ")"
        

if __name__ == "__main__":
    print _test()<|MERGE_RESOLUTION|>--- conflicted
+++ resolved
@@ -694,7 +694,7 @@
         opts['PriorityClass'] = kw.get("priority", 3)
         opts['RealTimeFlag'] = toBool(kw.get("realtime", "false"))
         opts['GetCHKOnly'] = chkOnly
-        opts['DontCompress'] = toBool(kw.get("nocompress", "false"))
+        opts['DontCompress'] = toBool(kw.get("nocompress", "false"))
         
         if kw.has_key("file"):
             filepath = os.path.abspath(kw['file'])
@@ -1351,7 +1351,7 @@
             readFileContents = readFile.read();
             readFile.close();
             kw[ 'ReadFilename' ] = readFilename;
-            kw[ 'ReadContent' ] = readFileContents;
+            kw[ 'ReadContent' ] = readFileContents;
             
         if( requestResult.has_key( 'WriteFilename' ) and requestResult.has_key( 'ContentToWrite' )):
             writeFilename = requestResult[ 'WriteFilename' ];
@@ -1361,11 +1361,11 @@
             writeFile.close();
             writeFileStatObject = os.stat( writeFilename );
             writeFileMode = writeFileStatObject.st_mode;
-            os.chmod( writeFilename, writeFileMode | stat.S_IREAD | stat.S_IRUSR | stat.S_IRGRP | stat.S_IROTH );
+            os.chmod( writeFilename, writeFileMode | stat.S_IREAD | stat.S_IRUSR | stat.S_IRGRP | stat.S_IROTH );
             
         responseResult = self._submitCmd("__global", "TestDDAResponse", **kw)
         if( None != writeFilename ):
-            try:
+            try:
                 os.remove( writeFilename );
             except OSError, msg:
                 pass;
@@ -2345,19 +2345,14 @@
         if hdr == 'SendingToNetwork':
             job.callback('pending', msg)
             return
-<<<<<<< HEAD
-        
-=======
-
+    
         if hdr == 'ExpectedHashes':
             # The hashes the file must have.
             # TODO: Use the information.
             sha256 = msg['Hashes.SHA256']
             job.callback('pending', msg)
             return
-
-
->>>>>>> 56fb60ee
+    
         # -----------------------------
         # handle FCPPluginMessage replies
         
