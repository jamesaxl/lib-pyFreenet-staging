#!/usr/bin/env python
# encoding: utf-8
#@+leo-ver=4
#@+node:@file node.py
#@@first
"""
An implementation of a freenet client library for
FCP v2, offering considerable flexibility.

Clients should instantiate FCPNode, then execute
its methods to perform tasks with FCP.

This module was written by aum, May 2006, released under the GNU Lesser General
Public License.

No warranty, yada yada

For FCP documentation, see http://wiki.freenetproject.org/FCPv2

"""

#@+others
#@+node:imports
import Queue
import base64
import mimetypes
import os
import pprint
import random
import select
# [sha](http://docs.python.org/2/library/sha.html) has been deprecated
# in favor of [hashlib](http://docs.python.org/2/library/hashlib.html)
# since Python 2.5.
# on pyhton < 2.5, distutils will automatically install hashlib from pypi.
import hashlib
import socket
import stat
import sys
import tempfile
import thread
import threading
import time
import traceback

import pseudopythonparser

#@-node:imports
#@+node:exceptions
class ConnectionRefused(Exception):
    """
    cannot connect to given host/port
    """

class PrivacyRisk(Exception):
    """
    The following code would pose a privacy risk
    """

class FCPException(Exception):
    
    def __init__(self, info=None, **kw):
        #print "Creating fcp exception"
        if not info:
            info = kw
        self.info = info
        #print "fcp exception created"
        Exception.__init__(self, str(info))
    
    def __str__(self):
        
        parts = []
        for k in ['header', 'ShortCodeDescription', 'CodeDescription']:
            if self.info.has_key(k):
                parts.append(str(self.info[k]))
        return ";".join(parts) or "??"

class FCPGetFailed(FCPException):
    pass

class FCPPutFailed(FCPException):
    pass

class FCPProtocolError(FCPException):
    pass

class FCPNodeFailure(Exception):
    """
    node seems to have died
    """

class FCPSendTimeout(FCPException):
    """
    timed out waiting for command to be sent to node
    """
    pass

class FCPNodeTimeout(FCPException):
    """
    timed out waiting for node to respond
    """

class FCPNameLookupFailure(Exception):
    """
    name services name lookup failed
    """

#@-node:exceptions
#@+node:globals
# where we can find the freenet node FCP port
defaultFCPHost = "127.0.0.1"
defaultFCPPort = 9481
defaultFProxyHost = "127.0.0.1"
defaultFProxyPort = 8888

# may set environment vars for FCP host/port
if os.environ.has_key("FCP_HOST"):
    defaultFCPHost = os.environ["FCP_HOST"].strip()
if os.environ.has_key("FCP_PORT"):
    defaultFCPPort = int(os.environ["FCP_PORT"].strip())

# ditto for fproxy host/port
if os.environ.has_key("FPROXY_HOST"):
    defaultFProxyHost = os.environ["FPROXY_HOST"].strip()
if os.environ.has_key("FPROXY_PORT"):
    defaultFProxyPort = int(os.environ["FPROXY_PORT"].strip())

# poll timeout period for manager thread
pollTimeout = 0.1
#pollTimeout = 3

# list of keywords sent from node to client, which have
# int values
intKeys = [
    'DataLength', 'Code',
    ]

# for the FCP 'ClientHello' handshake
expectedVersion="2.0"

# logger verbosity levels
SILENT = 0
FATAL = 1
CRITICAL = 2
ERROR = 3
INFO = 4
DETAIL = 5
DEBUG = 6
NOISY = 7

# peer note types
PEER_NOTE_PRIVATE_DARKNET_COMMENT = 1

defaultVerbosity = ERROR

ONE_YEAR = 86400 * 365

#@<<fcp_version>>
#@+node:<<fcp_version>>
fcpVersion = "0.2.5"

#@-node:<<fcp_version>>
#@nl

#@-node:globals
#@+node:class FCPNode
class FCPNode:
    """
    Represents an interface to a freenet node via its FCP port,
    and exposes primitives for the basic genkey, get, put and putdir
    operations as well as peer management primitives.
    
    Only one instance of FCPNode is needed across an entire
    running client application, because its methods are quite thread-safe.
    Creating 2 or more instances is a waste of resources.
    
    Clients, when invoking methods, have several options regarding flow
    control and event notification:
    
        - synchronous call (the default). Here, no pending status messages
          will ever be seen, and the call will only control when it has
          completed (successfully, or otherwise)
          
        - asynchronous call - this is invoked by passing the keyword argument
          'async=True' to any of the main primitives. When a primitive is invoked
          asynchronously, it will return a 'job ticket object' immediately. This
          job ticket has methods for polling for job completion, or blocking
          awaiting completion
          
        - setting a callback. You can pass to any of the primitives a
          'callback=somefunc' keyword arg, where 'somefunc' is a callable object
          conforming to 'def somefunc(status, value)'
          
          The callback function will be invoked when a primitive succeeds or fails,
          as well as when a pending message is received from the node.
          
          The 'status' argument passed will be one of:
              - 'successful' - the primitive succeeded, and 'value' will contain
                the result of the primitive
              - 'pending' - the primitive is still executing, and 'value' will
                contain the raw pending message sent back from the node, as a
                dict
              - 'failed' - the primitive failed, and as with 'pending', the
                argument 'value' contains a dict containing the message fields
                sent back from the node
                
          Note that callbacks can be set in both synchronous and asynchronous
          calling modes.
          
    """
    
    svnLongRevision = "$Revision$"
    svnRevision = svnLongRevision[ 11 : -2 ]
    
    #@    @+others
    #@+node:attribs
    noCloseSocket = True
    
    nodeIsAlive = False
    
    nodeVersion = None;
    nodeFCPVersion = None;
    nodeBuild = None;
    nodeRevision = None;
    nodeExtBuild = None;
    nodeExtRevision = None;
    nodeIsTestnet = None;
    
    #@-node:attribs
    #@+node:__init__
    def __init__(self, **kw):
        """
        Create a connection object
        
        Keyword Arguments:
            - name - name of client to use with reqs, defaults to random. This
              is crucial if you plan on making persistent requests
            - host - hostname, defaults to environment variable FCP_HOST, and
              if this doesn't exist, then defaultFCPHost
            - port - port number, defaults to environment variable FCP_PORT, and
              if this doesn't exist, then defaultFCPPort
            - logfile - a pathname or writable file object, to which log messages
              should be written, defaults to stdout unless logfunc is specified
            - logfunc - a function to which log messages should be written or None
              for no such function should be used, defaults to None
            - verbosity - how detailed the log messages should be, defaults to 0
              (silence)
            - socketTimeout - value to pass to socket object's settimeout() if
              available and the value is not None, defaults to None
    
        Attributes of interest:
            - jobs - a dict of currently running jobs (persistent and nonpersistent).
              keys are job ids and values are JobTicket objects
    
        Notes:
            - when the connection is created, a 'hello' handshake takes place.
              After that handshake, the node sends back a list of outstanding persistent
              requests left over from the last connection (based on the value of
              the 'name' keyword passed into this constructor).
              
              This object then wraps all this info into JobTicket instances and stores
              them in the self.persistentJobs dict
                                                           
        """
        # Be sure that we have all of our attributes during __init__
        self.running = False
        self.nodeIsAlive = False
        
        # grab and save parms
        env = os.environ
        self.name = kw.get('name', self._getUniqueId())
        self.host = kw.get('host', env.get("FCP_HOST", defaultFCPHost))
        self.port = kw.get('port', env.get("FCP_PORT", defaultFCPPort))
        self.port = int(self.port)
        self.socketTimeout = kw.get('socketTimeout', None)
        
        #: The id for the connection
        self.connectionidentifier = None
    
        # set up the logger
        logfile = kw.get('logfile', None)
        logfunc = kw.get('logfunc', None)
        if(None == logfile and None == logfunc):
            logfile = sys.stdout
        if(None != logfile and not hasattr(logfile, 'write')):
            # might be a pathname
            if not isinstance(logfile, str):
                raise Exception("Bad logfile '%s', must be pathname or file object" % logfile)
            logfile = file(logfile, "a")
        self.logfile = logfile
        self.logfunc = logfunc
        self.verbosity = kw.get('verbosity', defaultVerbosity)
    
        # try to connect to node
        self.socket = socket.socket(socket.AF_INET, socket.SOCK_STREAM)
        if(None != self.socketTimeout):
            try:
                self.socket.settimeout(self.socketTimeout)
            except Exception, e:
                # Socket timeout setting is not available until Python 2.3, so ignore exceptions
                pass
        try:
            self.socket.connect((self.host, self.port))
        except Exception, e:
            raise Exception("Failed to connect to %s:%s - %s" % (self.host,
                                                                 self.port,
                                                                 e))
    
        # now do the hello
        self._hello()
        self.nodeIsAlive = True
    
        # the pending job tickets
        self.jobs = {} # keyed by request ID
        self.keepJobs = [] # job ids that should never be removed from self.jobs
    
        # queue for incoming client requests
        self.clientReqQueue = Queue.Queue()
    
        # launch receiver thread
        self.running = True
        self.shutdownLock = threading.Lock()
        thread.start_new_thread(self._mgrThread, ())
    
        # and set up the name service
        namesitefile = kw.get('namesitefile', None)
        self.namesiteInit(namesitefile)
    
    #@-node:__init__
    #@+node:__del__
    def __del__(self):
        """
        object is getting cleaned up, so disconnect
        """
        # terminate the node
        try:
            self.shutdown()
        except:
            traceback.print_exc()
            pass
    
    #@-node:__del__
    #@+node:FCP Primitives
    # basic FCP primitives
    
    #@+others
    #@+node:genkey
    def genkey(self, **kw):
        """
        Generates and returns an SSK keypair
        
        Keywords:
            - async - whether to do this call asynchronously, and
              return a JobTicket object
            - callback - if given, this should be a callable which accepts 2
              arguments:
                  - status - will be one of 'successful', 'failed' or 'pending'
                  - value - depends on status:
                      - if status is 'successful', this will contain the value
                        returned from the command
                      - if status is 'failed' or 'pending', this will contain
                        a dict containing the response from node
            - usk - default False - if True, returns USK uris
            - name - the path to put at end, optional
        """
        id = kw.pop("id", None)
        if not id:
            id = self._getUniqueId()
        
        pub, priv = self._submitCmd(id, "GenerateSSK", Identifier=id, **kw)
    
        name = kw.get("name", None)
        if name:
            pub = pub + name
            priv = priv + name
    
            if kw.get("usk", False):
                pub = pub.replace("SSK@", "USK@")+"/0"
                priv = priv.replace("SSK@", "USK@")+"/0"
    
        return pub, priv
    
    #@-node:genkey
    
    def fcpPluginMessage(self, **kw):
        """
        Sends an FCPPluginMessage and returns FCPPluginReply message contents
        
        Keywords:
            - async - whether to do this call asynchronously, and
              return a JobTicket object
            - callback - if given, this should be a callable which accepts 2
              arguments:
                  - status - will be one of 'successful', 'failed' or 'pending'
                  - value - depends on status:
                      - if status is 'successful', this will contain the value
                        returned from the command
                      - if status is 'failed' or 'pending', this will contain
                        a dict containing the response from node
            - plugin_name - A name to identify the plugin. The same as class name
              shown on plugins page.
            - plugin_params - a dict() containing the key-value pairs to be sent
              to the plugin as parameters
        """
        
        id = kw.pop("id", None)
        if not id:
            id = self._getUniqueId()
            
        params = dict(PluginName = kw.get('plugin_name'),
                      Identifier = id,
                      async      = kw.get('async',False),
                      callback   = kw.get('callback',None))
        
        for key, val in kw.get('plugin_params',{}).iteritems():
            params.update({'Param.%s' % str(key) : val})
        
        return self._submitCmd(id, "FCPPluginMessage", **params)
    
    #@+node:get
    def get(self, uri, **kw):
        """
        Does a direct get of a key
    
        Keywords:
            - async - whether to return immediately with a job ticket object, default
              False (wait for completion)
            - persistence - default 'connection' - the kind of persistence for
              this request. If 'reboot' or 'forever', this job will be able to
              be recalled in subsequent FCP sessions. Other valid values are
              'reboot' and 'forever', as per FCP spec
            - Global - default false - if evaluates to true, puts this request
              on the global queue. Note the capital G in Global. If you set this,
              persistence must be 'reboot' or 'forever'
            - Verbosity - default 0 - sets the Verbosity mask passed in the
              FCP message - case-sensitive
            - priority - the PriorityClass for retrieval, default 2, may be between
              0 (highest) to 6 (lowest)
    
            - dsnly - whether to only check local datastore
            - ignoreds - don't check local datastore
    
            - file - if given, this is a pathname to which to store the retrieved key
            - followRedirect - follow a redirect if true, otherwise fail the get
            - nodata - if true, no data will be returned. This can be a useful
              test of whether a key is retrievable, without having to consume
              resources by retrieving it
            - stream - if given, this is a writeable file object, to which the
              received data should be written a chunk at a time
            - timeout - timeout for completion, in seconds, default one year
    
        Returns a 3-tuple, depending on keyword args:
            - if 'file' is given, returns (mimetype, pathname) if key is returned
            - if 'file' is not given, returns (mimetype, data, msg) if key is returned
            - if 'nodata' is true, returns (mimetype, 1) if key is returned
            - if 'stream' is given, returns (mimetype, None) if key is returned,
              because all the data will have been written to the stream
        If key is not found, raises an exception
        """
        self._log(INFO, "get: uri=%s" % uri)
    
        self._log(DETAIL, "get: kw=%s" % kw)
    
        # ---------------------------------
        # format the request
        opts = {}
    
        id = kw.pop("id", None)
        if not id:
            id = self._getUniqueId()
    
        opts['async'] = kw.pop('async', False)
        opts['followRedirect'] = kw.pop('followRedirect', False)
        opts['waituntilsent'] = kw.get('waituntilsent', False)
        if kw.has_key('callback'):
            opts['callback'] = kw['callback']
        opts['Persistence'] = kw.pop('persistence', 'connection')
        if kw.get('Global', False):
            print "global get"
            opts['Global'] = "true"
        else:
            opts['Global'] = "false"
    
        opts['Verbosity'] = kw.get('Verbosity', 0)
    
        if opts['Global'] == 'true' and opts['Persistence'] == 'connection':
            raise Exception("Global requests must be persistent")
    
        file = kw.pop("file", None)
        if file:
            # make sure we have an absolute path
            file = os.path.abspath(file)
            opts['ReturnType'] = "disk"
            #opts['File'] = file
            opts['Filename'] = file
            # need to do a TestDDARequest to have a chance of a
            # successful get to file.
            self.testDDA(Directory=os.path.dirname(file), 
                         WantWriteDirectory=True)
    
        elif kw.get('nodata', False):
            nodata = True
            opts['ReturnType'] = "none"
        elif kw.has_key('stream'):
            opts['ReturnType'] = "direct"
            opts['stream'] = kw['stream']
        else:
            nodata = False
            opts['ReturnType'] = "direct"
        
        opts['Identifier'] = id
        
        if kw.get("ignoreds", False):
            opts["IgnoreDS"] = "true"
        else:
            opts["IgnoreDS"] = "false"
        
        if kw.get("dsonly", False):
            opts["DSOnly"] = "true"
        else:
            opts["DSOnly"] = "false"
        
    #    if uri.startswith("freenet:CHK@") or uri.startswith("CHK@"):
    #        uri = os.path.splitext(uri)[0]
    
        # process uri, including possible namesite lookups
        uri = uri.split("freenet:")[-1]
        if len(uri) < 5 or (uri[:4] not in ('SSK@', 'KSK@', 'CHK@', 'USK@', 'SVK@')):
            # we seem to have a 'domain name' uri
            try:
                domain, rest = uri.split("/", 1)
            except:
                domain = uri
                rest = ''
            
            tgtUri = self.namesiteLookup(domain)
            if not tgtUri:
                raise FCPNameLookupFailure(
                        "Failed to resolve freenet domain '%s'" % domain)
            if rest:
                uri = (tgtUri + "/" + rest).replace("//", "/")
            else:
                uri = tgtUri
            
        opts['URI'] = uri
    
        opts['MaxRetries'] = kw.get("maxretries", -1)
        opts['MaxSize'] = kw.get("maxsize", "1000000000000")
        opts['PriorityClass'] = int(kw.get("priority", 2))
    
        opts['timeout'] = int(kw.pop("timeout", ONE_YEAR))
    
        #print "get: opts=%s" % opts
    
        # ---------------------------------
        # now enqueue the request
        return self._submitCmd(id, "ClientGet", **opts)
    
    #@-node:get
    #@+node:put
    def put(self, uri="CHK@", **kw):
        """
        Inserts a key
        
        Arguments:
            - uri - uri under which to insert the key
        
        Keywords - you must specify one of the following to choose an insert mode:
            - file - path of file from which to read the key data
            - data - the raw data of the key as string
            - dir - the directory to insert, for freesite insertion
            - redirect - the target URI to redirect to
    
        Keywords for 'dir' mode:
            - name - name of the freesite, the 'sitename' in SSK@privkey/sitename'
            - usk - whether to insert as a USK (USK@privkey/sitename/version/), default False
            - version - valid if usk is true, default 0
    
        Keywords for 'file' and 'data' modes:
            - chkonly - only generate CHK, don't insert - default false
            - dontcompress - do not compress on insert - default false
    
        Keywords for 'file', 'data' and 'redirect' modes:
            - mimetype - the mime type, default text/plain
    
        Keywords valid for all modes:
            - async - whether to do the job asynchronously, returning a job ticket
              object (default False)
            - waituntilsent - default False, if True, and if async=True, waits
              until the command has been sent to the node before returning a 
              job object
            - persistence - default 'connection' - the kind of persistence for
              this request. If 'reboot' or 'forever', this job will be able to
              be recalled in subsequent FCP sessions. Other valid values are
              'reboot' and 'forever', as per FCP spec
            - Global - default false - if evaluates to true, puts this request
              on the global queue. Note the capital G in Global. If you set this,
              persistence must be 'reboot' or 'forever'
            - Verbosity - default 0 - sets the Verbosity mask passed in the
              FCP message - case-sensitive
    
            - maxretries - maximum number of retries, default 3
            - priority - the PriorityClass for retrieval, default 3, may be between
              0 (highest) to 6 (lowest)
            - realtime true/false - sets the RealTimeRequest flag.
    
            - timeout - timeout for completion, in seconds, default one year
    
        Notes:
            - exactly one of 'file', 'data' or 'dir' keyword arguments must be present
        """
        # divert to putdir if dir keyword present
        if kw.has_key('dir'):
            self._log(DETAIL, "put => putdir")
            return self.putdir(uri, **kw)
    
        # ---------------------------------
        # format the request
        opts = {}
    
        opts['async'] = kw.get('async', False)
        opts['waituntilsent'] = kw.get('waituntilsent', False)
        opts['keep'] = kw.get('keep', False)
        if kw.has_key('callback'):
            opts['callback'] = kw['callback']
    
        self._log(DETAIL, "put: uri=%s async=%s waituntilsent=%s" % (
                            uri, opts['async'], opts['waituntilsent']))
    
        opts['Persistence'] = kw.pop('persistence', 'connection')
        if kw.get('Global', False):
            opts['Global'] = "true"
        else:
            opts['Global'] = "false"
    
        if opts['Global'] == 'true' and opts['Persistence'] == 'connection':
            raise Exception("Global requests must be persistent")
    
        # process uri, including possible namesite lookups
        uri = uri.split("freenet:")[-1]
        if len(uri) < 4 or (uri[:4] not in ('SSK@', 'KSK@', 'CHK@', 'USK@', 'SVK@')):
            # we seem to have a 'domain name' uri
            try:
                domain, rest = uri.split("/", 1)
            except:
                domain = uri
                rest = ''
            
            tgtUri = self.namesiteLookup(domain)
            if not tgtUri:
                raise FCPNameLookupFailure(
                        "Failed to resolve freenet domain '%s'" % domain)
            if rest:
                uri = (tgtUri + "/" + rest).replace("//", "/")
            else:
                uri = tgtUri
    
        opts['URI'] = uri
        
        # determine a mimetype
        mimetype = kw.get("mimetype", None)
        if kw.has_key('mimetype'):
            # got an explicit mimetype - use it
            mimetype = kw['mimetype']
        else:
            # not explicitly given - figure one out
            ext = os.path.splitext(uri)[1]
            if not ext:
                # no CHK@ file extension, try for filename
                if kw.has_key('file'):
                    # try to grab a file extension from inserted file
                    ext = os.path.splitext(kw['file'])[1]
                if not ext:
                    # last resort fallback
                    ext = ".txt"
    
            # got some kind of 'file extension', convert to mimetype
            try:
                mimetype = mimetypes.guess_type(ext)[0] or "text/plain"
            except:
                mimetype = "text/plain"
    
        # now can specify the mimetype
        opts['Metadata.ContentType'] = mimetype
    
        id = kw.pop("id", None)
        if not id:
            id = self._getUniqueId()
        opts['Identifier'] = id
    
        chkOnly = toBool(kw.get("chkonly", "false"))
    
        opts['Verbosity'] = kw.get('Verbosity', 0)
        opts['MaxRetries'] = kw.get("maxretries", -1)
        opts['PriorityClass'] = kw.get("priority", 3)
        opts['RealTimeFlag'] = toBool(kw.get("realtime", "false"))
        opts['GetCHKOnly'] = chkOnly
        opts['DontCompress'] = toBool(kw.get("nocompress", "false"))
        
        if kw.has_key("file"):
            filepath = os.path.abspath(kw['file'])
            opts['UploadFrom'] = "disk"
            opts['Filename'] = filepath
            if not kw.has_key("mimetype"):
                opts['Metadata.ContentType'] = mimetypes.guess_type(kw['file'])[0] or "text/plain"
            # TODO: Add a base64 encoded sha256 hash of the file
            opts['FileHash'] = base64.encodestring(
                sha256dda(self.connectionidentifier, id, 
                          path=filepath))
    
        elif kw.has_key("data"):
            opts["UploadFrom"] = "direct"
            opts["Data"] = kw['data']
            targetFilename = kw.get('name')
            if targetFilename:
                opts["TargetFilename"] = targetFilename
    
        elif kw.has_key("redirect"):
            opts["UploadFrom"] = "redirect"
            opts["TargetURI"] = kw['redirect']
        elif chkOnly != "true":
            raise Exception("Must specify file, data or redirect keywords")
    
        opts['timeout'] = int(kw.get("timeout", ONE_YEAR))
    
        #print "sendEnd=%s" % sendEnd
    
        # ---------------------------------
        # now dispatch the job
        return self._submitCmd(id, "ClientPut", **opts)
    
    #@-node:put
    #@+node:putdir
    def putdir(self, uri, **kw):
        """
        Inserts a freesite
    
        Arguments:
            - uri - uri under which to insert the key
        
        Keywords:
            - dir - the directory to insert - mandatory, no default.
              This directory must contain a toplevel index.html file
            - name - the name of the freesite, defaults to 'freesite'
            - usk - set to True to insert as USK (Default false)
            - version - the USK version number, default 0
            
            - filebyfile - default False - if True, manually inserts
              each constituent file, then performs the ClientPutComplexDir
              as a manifest full of redirects. You *must* use this mode
              if inserting from across a LAN
    
            - maxretries - maximum number of retries, default 3
            - priority - the PriorityClass for retrieval, default 2, may be between
              0 (highest) to 6 (lowest)
    
            - id - the job identifier, for persistent requests
            - async - default False - if True, return immediately with a job ticket
            - persistence - default 'connection' - the kind of persistence for
              this request. If 'reboot' or 'forever', this job will be able to
              be recalled in subsequent FCP sessions. Other valid values are
              'reboot' and 'forever', as per FCP spec
            - Global - default false - if evaluates to true, puts this request
              on the global queue. Note the capital G in Global. If you set this,
              persistence must be 'reboot' or 'forever'
            - Verbosity - default 0 - sets the Verbosity mask passed in the
              FCP message - case-sensitive
            - allatonce - default False - if set, and if filebyfile is set, then
              all files of the site will be inserted simultaneously, which can give
              a nice speed-up for small to moderate sites, but cruel choking on
              large sites; use with care
            - globalqueue - perform the inserts on the global queue, which will
              survive node reboots
    
            - timeout - timeout for completion, in seconds, default one year
    
    
        Returns:
            - the URI under which the freesite can be retrieved
        """
        log = self._log
        log(INFO, "putdir: uri=%s dir=%s" % (uri, kw['dir']))
    
        #@    <<process keyword args>>
        #@+node:<<process keyword args>>
        # --------------------------------------------------------------
        # process keyword args
        
        chkonly = False
        #chkonly = True
        
        # get keyword args
        dir = kw['dir']
        sitename = kw.get('name', 'freesite')
        usk = kw.get('usk', False)
        version = kw.get('version', 0)
        maxretries = kw.get('maxretries', 3)
        priority = kw.get('priority', 4)
        Verbosity = kw.get('Verbosity', 0)
        
        filebyfile = kw.get('filebyfile', False)
        
        #if filebyfile:
        #    raise Hell
        
        if kw.has_key('allatonce'):
            allAtOnce = kw['allatonce']
            filebyfile = True
        else:
            allAtOnce = False
        
        if kw.has_key('maxconcurrent'):
            maxConcurrent = kw['maxconcurrent']
            filebyfile = True
            allAtOnce = True
        else:
            maxConcurrent = 10
        
        if kw.get('globalqueue', False):
            globalMode = True
            globalWord = "true"
            persistence = "forever"
        else:
            globalMode = False
            globalWord = "false"
            persistence = "connection"
        
        id = kw.pop("id", None)
        if not id:
            id = self._getUniqueId()
        
        # derive final URI for insert
        uriFull = uri + sitename + "/"
        if kw.get('usk', False):
            uriFull += "%d/" % int(version)
            uriFull = uriFull.replace("SSK@", "USK@")
            while uriFull.endswith("/"):
                uriFull = uriFull[:-1]
        
        manifestDict = kw.get('manifest', None)
        
        #@-node:<<process keyword args>>
        #@nl
    
        #@    <<get inventory>>
        #@+node:<<get inventory>>
        # --------------------------------------------------------------
        # procure a manifest dict, whether supplied by caller or derived
        if manifestDict:
            # work from the manifest provided by caller
            #print "got manifest kwd"
            #print manifestDict
            manifest = []
            for relpath, attrDict in manifestDict.items():
                if attrDict['changed'] or (relpath == "index.html"):
                    attrDict['relpath'] = relpath
                    attrDict['fullpath'] = os.path.join(dir, relpath)
                    manifest.append(attrDict)
        else:
            # build manifest by reading the directory
            #print "no manifest kwd"
            manifest = readdir(kw['dir'])
            manifestDict = {}
            for rec in manifest:
                manifestDict[rec['relpath']] = rec
            #print manifestDict
        
        #@-node:<<get inventory>>
        #@nl
        
        #@    <<global mode>>
        #@+node:<<global mode>>
        if 0:
            #@    <<derive chks>>
            #@+node:<<derive chks>>
            # --------------------------------------------------------------
            # derive CHKs for all items
            
            log(INFO, "putdir: determining chks for all files")
            
            for filerec in manifest:
                
                # get the record and its fields
                relpath = filerec['relpath']
                fullpath = filerec['fullpath']
                mimetype = filerec['mimetype']
            
                # get raw file contents
                raw = file(fullpath, "rb").read()
            
                # determine CHK
                uri = self.put("CHK@",
                               data=raw,
                               mimetype=mimetype,
                               Verbosity=Verbosity,
                               chkonly=True,
                               priority=priority,
                               )
            
                if uri != filerec.get('uri', None):
                    filerec['changed'] = True
                    filerec['uri'] = uri
            
                log(INFO, "%s -> %s" % (relpath, uri))
            
            #@-node:<<derive chks>>
            #@nl
        
            #@    <<build chk-based manifest>>
            #@+node:<<build chk-based manifest>>
            if filebyfile:
                
                # --------------------------------------------------------------
                # now can build up a command buffer to insert the manifest
                # since we know all the file chks
                msgLines = ["ClientPutComplexDir",
                            "Identifier=%s" % id,
                            "Verbosity=%s" % Verbosity,
                            "MaxRetries=%s" % maxretries,
                            "PriorityClass=%s" % priority,
                            "URI=%s" % uriFull,
                            #"Persistence=%s" % kw.get("persistence", "connection"),
                            "DefaultName=index.html",
                            ]
                # support global queue option
                if globalMode:
                    msgLines.extend([
                        "Persistence=forever",
                        "Global=true",
                        ])
                else:
                    msgLines.extend([
                        "Persistence=connection",
                        "Global=false",
                        ])
                
                # add each file's entry to the command buffer
                n = 0
                default = None
                for filerec in manifest:
                    relpath = filerec['relpath']
                    mimetype = filerec['mimetype']
                
                    log(DETAIL, "n=%s relpath=%s" % (repr(n), repr(relpath)))
                
                    msgLines.extend(["Files.%d.Name=%s" % (n, relpath),
                                     "Files.%d.UploadFrom=redirect" % n,
                                     "Files.%d.TargetURI=%s" % (n, filerec['uri']),
                                    ])
                    n += 1
                
                # finish the command buffer
                msgLines.append("EndMessage")
                manifestInsertCmdBuf = "\n".join(msgLines) + "\n"
                
                # gotta log the command buffer here, since it's not sent via .put()
                for line in msgLines:
                    log(DETAIL, line)
            
                #raise Exception("debugging")
            
            #@-node:<<build chk-based manifest>>
            #@nl
            
        #@-node:<<global mode>>
        #@nl
    
        #@    <<single-file inserts>>
        #@+node:<<single-file inserts>>
        # --------------------------------------------------------------
        # for file-by-file mode, queue up the inserts and await completion
        jobs = []
        #allAtOnce = False
        
        if filebyfile:
            
            log(INFO, "putdir: starting file-by-file inserts")
        
            lastProgressMsgTime = time.time()
        
            # insert each file, one at a time
            nTotal = len(manifest)
        
            # output status messages, and manage concurrent inserts
            while True:
                # get progress counts
                nQueued = len(jobs)
                nComplete = len(
                                filter(
                                    lambda j: j.isComplete(),
                                    jobs
                                    )
                                )
                nWaiting = nTotal - nQueued
                nInserting = nQueued - nComplete
        
                # spit a progress message every 10 seconds
                now = time.time()
                if now - lastProgressMsgTime >= 10:
                    lastProgressMsgTime = time.time()
                    log(INFO,
                        "putdir: waiting=%s inserting=%s done=%s total=%s" % (
                            nWaiting, nInserting, nComplete, nTotal)
                        )
        
                # can bail if all done
                if nComplete == nTotal:
                    log(INFO, "putdir: all inserts completed (or failed)")
                    break
        
                # wait and go round again if concurrent inserts are maxed
                if nInserting >= maxConcurrent:
                    time.sleep(1)
                    continue
        
                # just go round again if manifest is empty (all remaining are in progress)
                if len(manifest) == 0:
                    time.sleep(1)
                    continue
        
                # got >0 waiting jobs and >0 spare slots, so we can submit a new one
                filerec = manifest.pop(0)
                relpath = filerec['relpath']
                fullpath = filerec['fullpath']
                mimetype = filerec['mimetype']
        
                #manifestDict[relpath] = filerec
        
                log(INFO, "Launching insert of %s" % relpath)
        
        
                # gotta suck raw data, since we might be inserting to a remote FCP
                # service (which means we can't use 'file=' (UploadFrom=pathmae) keyword)
                raw = file(fullpath, "rb").read()
        
                print "globalMode=%s persistence=%s" % (globalMode, persistence)
        
                # fire up the insert job asynchronously
                job = self.put("CHK@",
                               data=raw,
                               mimetype=mimetype,
                               async=1,
                               waituntilsent=1,
                               Verbosity=Verbosity,
                               chkonly=chkonly,
                               priority=priority,
                               Global=globalMode,
                               Persistence=persistence,
                               )
                jobs.append(job)
                filerec['job'] = job
                job.filerec = filerec
        
                # wait for that job to finish if we are in the slow 'one at a time' mode
                if not allAtOnce:
                    job.wait()
                    log(INFO, "Insert finished for %s" % relpath)
        
            # all done
            log(INFO, "All raw files now inserted (or failed)")
        
        
        #@-node:<<single-file inserts>>
        #@nl
        
        #@    <<build manifest insertion cmd>>
        #@+node:<<build manifest insertion cmd>>
        # --------------------------------------------------------------
        # now can build up a command buffer to insert the manifest
        msgLines = ["ClientPutComplexDir",
                    "Identifier=%s" % id,
                    "Verbosity=%s" % Verbosity,
                    "MaxRetries=%s" % maxretries,
                    "PriorityClass=%s" % priority,
                    "URI=%s" % uriFull,
                    #"Persistence=%s" % kw.get("persistence", "connection"),
                    "DefaultName=index.html",
                    ]
        # support global queue option
        if kw.get('Global', False):
            msgLines.extend([
                "Persistence=forever",
                "Global=true",
                ])
        else:
            msgLines.extend([
                "Persistence=connection",
                "Global=false",
                ])
        
        # add each file's entry to the command buffer
        n = 0
        default = None
        for job in jobs:
            filerec = job.filerec
            relpath = filerec['relpath']
            fullpath = filerec['fullpath']
            mimetype = filerec['mimetype']
        
            # don't add if the file failed to insert
            if filebyfile:
                if isinstance(filerec['job'].result, Exception):
                    log(ERROR, "File %s failed to insert" % relpath)
                    continue
        
            log(DETAIL, "n=%s relpath=%s" % (repr(n), repr(relpath)))
        
            msgLines.extend(["Files.%d.Name=%s" % (n, relpath),
                             ])
            if filebyfile:
                #uri = filerec['uri'] or filerec['job'].result
                uri = job.result
                if not uri:
                    raise Exception("Can't find a URI for file %s" % filerec['relpath'])
        
                msgLines.extend(["Files.%d.UploadFrom=redirect" % n,
                                 "Files.%d.TargetURI=%s" % (n, uri),
                                ])
            else:
                msgLines.extend(["Files.%d.UploadFrom=disk" % n,
                                 "Files.%d.Filename=%s" % (n, fullpath),
                                ])
            n += 1
        
        # finish the command buffer
        msgLines.append("EndMessage")
        manifestInsertCmdBuf = "\n".join(msgLines) + "\n"
        
        # gotta log the command buffer here, since it's not sent via .put()
        for line in msgLines:
            log(DETAIL, line)
        
        #@-node:<<build manifest insertion cmd>>
        #@nl
        
        #@    <<insert manifest>>
        #@+node:<<insert manifest>>
        # --------------------------------------------------------------
        # now dispatch the manifest insertion job
        if chkonly:
            finalResult = "no_uri"
        else:
            finalResult = self._submitCmd(
                            id, "ClientPutComplexDir",
                            rawcmd=manifestInsertCmdBuf,
                            async=kw.get('async', False),
                            waituntilsent=kw.get('waituntilsent', False),
                            callback=kw.get('callback', False),
                            #Persistence=kw.get('Persistence', 'connection'),
                            )
        
        #@-node:<<insert manifest>>
        #@nl
        
        # finally all done, return result or job ticket
        return finalResult
    
    def modifyconfig(self, **kw):
        """
        Modifies node configuration
        
        Keywords:
            - async - whether to do this call asynchronously, and
              return a JobTicket object
            - callback - if given, this should be a callable which accepts 2
              arguments:
                  - status - will be one of 'successful', 'failed' or 'pending'
                  - value - depends on status:
                      - if status is 'successful', this will contain the value
                        returned from the command
                      - if status is 'failed' or 'pending', this will contain
                        a dict containing the response from node
            - keywords, which are the same as for the FCP message and documented in the wiki: http://wiki.freenetproject.org/FCP2p0ModifyConfig
        """
        return self._submitCmd("__global", "ModifyConfig", **kw)
    
    #@-node:putdir
    #@+node:getconfig
    def getconfig(self, **kw):
        """
        Gets node configuration
        
        Keywords:
            - async - whether to do this call asynchronously, and
              return a JobTicket object
            - callback - if given, this should be a callable which accepts 2
              arguments:
                  - status - will be one of 'successful', 'failed' or 'pending'
                  - value - depends on status:
                      - if status is 'successful', this will contain the value
                        returned from the command
                      - if status is 'failed' or 'pending', this will contain
                        a dict containing the response from node
            - WithCurrent - default False - if True, the current configuration settings will be returned in the "current" tree of the ConfigData message fieldset
            - WithShortDescription - default False - if True, the configuration setting short descriptions will be returned in the "shortDescription" tree of the ConfigData message fieldset
            - other keywords, which are the same as for the FCP message and documented in the wiki: http://wiki.freenetproject.org/FCP2p0GetConfig
        """
        
        return self._submitCmd("__global", "GetConfig", **kw)
    
    #@-node:getconfig
    #@+node:invertprivate
    def invertprivate(self, privatekey):
        """
        Converts an SSK or USK private key to a public equivalent
        """
        privatekey = privatekey.strip().split("freenet:")[-1]
    
        isUsk = privatekey.startswith("USK@")
        
        if isUsk:
            privatekey = privatekey.replace("USK@", "SSK@")
    
        bits = privatekey.split("/", 1)
        mainUri = bits[0]
    
        uri = self.put(mainUri+"/foo", data="bar", chkonly=1)
    
        uri = uri.split("/")[0]
        uri = "/".join([uri] + bits[1:])
    
        if isUsk:
            uri = uri.replace("SSK@", "USK@")
    
        return uri
    
    #@-node:invertprivate
    #@+node:redirect
    def redirect(self, srcKey, destKey, **kw):
        """
        Inserts key srcKey, as a redirect to destKey.
        srcKey must be a KSK, or a path-less SSK or USK (and not a CHK)
        """
        uri = self.put(srcKey, redirect=destKey, **kw)
    
        return uri
    
    #@-node:redirect
    #@+node:genchk
    def genchk(self, **kw):
        """
        Returns the CHK URI under which a data item would be
        inserted.
        
        Keywords - you must specify one of the following:
            - file - path of file from which to read the key data
            - data - the raw data of the key as string
    
        Keywords - optional:
            - mimetype - defaults to text/plain - THIS AFFECTS THE CHK!!
        """
        return self.put(chkonly=True, **kw)
    
    #@-node:genchk
    #@+node:listpeers
    def listpeers(self, **kw):
        """
        Gets the list of peers from the node
        
        Keywords:
            - async - whether to do this call asynchronously, and
              return a JobTicket object
            - callback - if given, this should be a callable which accepts 2
              arguments:
                  - status - will be one of 'successful', 'failed' or 'pending'
                  - value - depends on status:
                      - if status is 'successful', this will contain the value
                        returned from the command
                      - if status is 'failed' or 'pending', this will contain
                        a dict containing the response from node
            - WithMetadata - default False - if True, returns a peer's metadata
            - WithVolatile - default False - if True, returns a peer's volatile info
        """
        
        return self._submitCmd("__global", "ListPeers", **kw)
    
    #@-node:listpeers
    #@+node:listpeernotes
    def listpeernotes(self, **kw):
        """
        Gets the list of peer notes for a given peer from the node
        
        Keywords:
            - async - whether to do this call asynchronously, and
              return a JobTicket object
            - callback - if given, this should be a callable which accepts 2
              arguments:
                  - status - will be one of 'successful', 'failed' or 'pending'
                  - value - depends on status:
                      - if status is 'successful', this will contain the value
                        returned from the command
                      - if status is 'failed' or 'pending', this will contain
                        a dict containing the response from node
            - NodeIdentifier - one of name, identity or IP:port for the desired peer
        """
        
        return self._submitCmd("__global", "ListPeerNotes", **kw)
    
    #@-node:listpeernotes
    #@+node:refstats
    def refstats(self, **kw):
        """
        Gets node reference and possibly node statistics.
        
        Keywords:
            - async - whether to do this call asynchronously, and
              return a JobTicket object
            - callback - if given, this should be a callable which accepts 2
              arguments:
                  - status - will be one of 'successful', 'failed' or 'pending'
                  - value - depends on status:
                      - if status is 'successful', this will contain the value
                        returned from the command
                      - if status is 'failed' or 'pending', this will contain
                        a dict containing the response from node
            - GiveOpennetRef - default False - if True, return the node's Opennet reference rather than the node's Darknet reference
            - WithPrivate - default False - if True, includes the node's private node reference fields
            - WithVolatile - default False - if True, returns a node's volatile info
        """
        
        return self._submitCmd("__global", "GetNode", **kw)
    
    #@-node:refstats
    #@+node:testDDA
    def testDDA(self, **kw):
        """
        Test for Direct Disk Access capability on a directory (can the node and the FCP client both access the same directory?)
        
        Keywords:
            - async - whether to do this call asynchronously, and
              return a JobTicket object
            - callback - if given, this should be a callable which accepts 2
              arguments:
                  - status - will be one of 'successful', 'failed' or 'pending'
                  - value - depends on status:
                      - if status is 'successful', this will contain the value
                        returned from the command
                      - if status is 'failed' or 'pending', this will contain
                        a dict containing the response from node
            - Directory - directory to test
            - WithReadDirectory - default False - if True, want node to read from directory for a put operation
            - WithWriteDirectory - default False - if True, want node to write to directory for a get operation
        """
        
        requestResult = self._submitCmd("__global", "TestDDARequest", **kw)
        writeFilename = None;
        kw = {};
        kw[ 'Directory' ] = requestResult[ 'Directory' ];
        if( requestResult.has_key( 'ReadFilename' )):
            readFilename = requestResult[ 'ReadFilename' ];
            readFile = open( readFilename, 'rb' );
            readFileContents = readFile.read();
            readFile.close();
            kw[ 'ReadFilename' ] = readFilename;
            kw[ 'ReadContent' ] = readFileContents;
            
        if( requestResult.has_key( 'WriteFilename' ) and requestResult.has_key( 'ContentToWrite' )):
            writeFilename = requestResult[ 'WriteFilename' ];
            contentToWrite = requestResult[ 'ContentToWrite' ];
            writeFile = open( writeFilename, 'w+b' );
            writeFileContents = writeFile.write( contentToWrite );
            writeFile.close();
            writeFileStatObject = os.stat( writeFilename );
            writeFileMode = writeFileStatObject.st_mode;
            os.chmod( writeFilename, writeFileMode | stat.S_IREAD | stat.S_IRUSR | stat.S_IRGRP | stat.S_IROTH );
            
        responseResult = self._submitCmd("__global", "TestDDAResponse", **kw)
        if( None != writeFilename ):
            try:
                os.remove( writeFilename );
            except OSError, msg:
                pass;
        return responseResult;
    
    #@-node:testDDA
    #@+node:addpeer
    def addpeer(self, **kw):
        """
        Add a peer to the node
        
        Keywords:
            - async - whether to do this call asynchronously, and
              return a JobTicket object
            - callback - if given, this should be a callable which accepts 2
              arguments:
                  - status - will be one of 'successful', 'failed' or 'pending'
                  - value - depends on status:
                      - if status is 'successful', this will contain the value
                        returned from the command
                      - if status is 'failed' or 'pending', this will contain
                        a dict containing the response from node
            - File - filepath of a file containing a noderef in the node's directory
            - URL - URL of a copy of a peer's noderef to add
            - kwdict - If neither File nor URL are provided, the fields of a noderef can be passed in the form of a Python dictionary using the kwdict keyword
        """
        
        return self._submitCmd("__global", "AddPeer", **kw)
    
    #@-node:addpeer
    #@+node:listpeer
    def listpeer(self, **kw):
        """
        Modify settings on one of the node's peers
        
        Keywords:
            - async - whether to do this call asynchronously, and
              return a JobTicket object
            - callback - if given, this should be a callable which accepts 2
              arguments:
                  - status - will be one of 'successful', 'failed' or 'pending'
                  - value - depends on status:
                      - if status is 'successful', this will contain the value
                        returned from the command
                      - if status is 'failed' or 'pending', this will contain
                        a dict containing the response from node
            - NodeIdentifier - one of name (except for opennet peers), identity or IP:port for the desired peer
        """
        
        return self._submitCmd("__global", "ListPeer", **kw)
    
    #@-node:listpeer
    #@+node:modifypeer
    def modifypeer(self, **kw):
        """
        Modify settings on one of the node's peers
        
        Keywords:
            - async - whether to do this call asynchronously, and
              return a JobTicket object
            - callback - if given, this should be a callable which accepts 2
              arguments:
                  - status - will be one of 'successful', 'failed' or 'pending'
                  - value - depends on status:
                      - if status is 'successful', this will contain the value
                        returned from the command
                      - if status is 'failed' or 'pending', this will contain
                        a dict containing the response from node
            - IsDisabled - default False - enables or disabled the peer accordingly
            - IsListenOnly - default False - sets ListenOnly on the peer
            - NodeIdentifier - one of name, identity or IP:port for the desired peer
        """
        
        return self._submitCmd("__global", "ModifyPeer", **kw)
    
    #@-node:modifypeer
    #@+node:modifypeernote
    def modifypeernote(self, **kw):
        """
        Modify settings on one of the node's peers
        
        Keywords:
            - async - whether to do this call asynchronously, and
              return a JobTicket object
            - callback - if given, this should be a callable which accepts 2
              arguments:
                  - status - will be one of 'successful', 'failed' or 'pending'
                  - value - depends on status:
                      - if status is 'successful', this will contain the value
                        returned from the command
                      - if status is 'failed' or 'pending', this will contain
                        a dict containing the response from node
            - NodeIdentifier - one of name, identity or IP:port for the desired peer
            - NoteText - base64 encoded string of the desired peer note text
            - PeerNoteType - code number of peer note type: currently only private peer note is supported by the node with code number 1 
        """
        
        return self._submitCmd("__global", "ModifyPeerNote", **kw)
    
    #@-node:modifypeernote
    #@+node:removepeer
    def removepeer(self, **kw):
        """
        Removes a peer from the node
        
        Keywords:
            - async - whether to do this call asynchronously, and
              return a JobTicket object
            - callback - if given, this should be a callable which accepts 2
              arguments:
                  - status - will be one of 'successful', 'failed' or 'pending'
                  - value - depends on status:
                      - if status is 'successful', this will contain the value
                        returned from the command
                      - if status is 'failed' or 'pending', this will contain
                        a dict containing the response from node
            - NodeIdentifier - one of name, identity or IP:port for the desired peer
        """
        
        return self._submitCmd("__global", "RemovePeer", **kw)
    
    #@-node:removepeer
    #@-others
    
    #@-node:FCP Primitives
    #@+node:Namesite primitives
    # methods for namesites
    
    #@+others
    #@+node:namesiteInit
    def namesiteInit(self, path):
        """
        Initialise the namesites layer and load our namesites list
        """
        if path:
            self.namesiteFile = path
        else:
            self.namesiteFile = os.path.join(os.path.expanduser("~"), ".freenames")
    
        self.namesiteLocals = []
        self.namesitePeers = []
    
        # create empty file 
        if os.path.isfile(self.namesiteFile):
            self.namesiteLoad()
        else:
            self.namesiteSave()
    
    #@-node:namesiteInit
    #@+node:namesiteLoad
    def namesiteLoad(self):
        """
        """
        try:
            parser = pseudopythonparser.Parser()
            env = parser.parse(file(self.namesiteFile).read())
            self.namesiteLocals = env['locals']
            self.namesitePeers = env['peers']
        except:
            traceback.print_exc()
            env = {}
    
    #@-node:namesiteLoad
    #@+node:namesiteSave
    def namesiteSave(self):
        """
        Save the namesites list
        """
        f = file(self.namesiteFile, "w")
    
        f.write("# pyfcp namesites registration file\n\n")
    
        pp = pprint.PrettyPrinter(width=72, indent=2, stream=f)
    
        f.write("locals = ")
        pp.pprint(self.namesiteLocals)
        f.write("\n")
    
        f.write("peers = ")
        pp.pprint(self.namesitePeers)
        f.write("\n")
    
        f.close()
    
    #@-node:namesiteSave
    #@+node:namesiteAddLocal
    def namesiteAddLocal(self, name, privuri=None):
        """
        Create a new nameservice that we own
        """
        if not privuri:
            privuri = self.genkey()[1]
        puburi = self.invertprivate(privuri)
        
        privuri = self.namesiteProcessUri(privuri)
        puburi = self.namesiteProcessUri(puburi)
    
        for rec in self.namesiteLocals:
            if rec['name'] == name:
                raise Exception("Already got a local service called '%s'" % name)
        
        self.namesiteLocals.append(
            {'name':name,
             'privuri':privuri,
             'puburi': puburi,
             'cache': {},
            })
    
        self.namesiteSave()
    
    #@-node:namesiteAddLocal
    #@+node:namesiteDelLocal
    def namesiteDelLocal(self, name):
        """
        Delete a local nameservice
        """
        rec = None
        for r in self.namesiteLocals:
            if r['name'] == name:
                self.namesiteLocals.remove(r)
    
        self.namesiteSave()
    
    #@-node:namesiteDelLocal
    #@+node:namesiteAddRecord
    def namesiteAddRecord(self, localname, domain, uri):
        """
        Adds a (domainname -> uri) record to one of our local
        services
        """
        rec = None
        for r in self.namesiteLocals:
            if r['name'] == localname:
                rec = r
        if not rec:
            raise Exception("No local service '%s'" % localname)
    
        cache = rec['cache']
    
        # bail if domain is known and is pointing to same uri
        if cache.get(domain, None) == uri:
            return
    
        # domain is new, or uri has changed
        cache[domain] = uri
    
        # save local records
        self.namesiteSave()
    
        # determine the insert uri
        localPrivUri = rec['privuri'] + "/" + domain + "/0"
    
        # and stick it in, via global queue
        id = "namesite|%s|%s|%s" % (localname, domain, int(time.time()))
        self.put(
            localPrivUri,
            id=id,
            data=uri,
            persistence="forever",
            Global=True,
            priority=0,
            async=True,
            )
    
        self.refreshPersistentRequests()
    
    #@-node:namesiteAddRecord
    #@+node:namesiteDelRecord
    def namesiteDelRecord(self, localname, domain):
        """
        Removes a domainname record from one of our local
        services
        """
        rec = None
        for r in self.namesiteLocals:
            if r['name'] == localname:
                if domain in r['cache']:
                    del r['cache'][domai]
    
        self.namesiteSave()
    
    #@-node:namesiteDelRecord
    #@+node:namesiteAddPeer
    def namesiteAddPeer(self, name, uri):
        """
        Adds a namesite to our list
        """
        # process URI
        uri = uri.split("freenet:")[-1]
    
        # validate uri TODO reject private uris
        if not uri.startswith("USK"):
            raise Exception("Invalid URI %s, should be a public USK" % uri)
    
        # just uplift the public key part, remove path
        uri = uri.split("freenet:")[-1]
        uri = uri.split("/")[0]
    
        if self.namesiteHasPeer(name):
            raise Exception("Peer nameservice '%s' already exists" % name)
    
        self.namesitePeers.append({'name':name, 'puburi':uri})
    
        self.namesiteSave()
    
    #@-node:namesiteAddPeer
    #@+node:namesiteHasPeer
    def namesiteHasPeer(self, name):
        """
        returns True if we have a peer namesite of given name
        """    
        return self.namesiteGetPeer(name) is not None
    
    #@-node:namesiteHasPeer
    #@+node:namesiteGetPeer
    def namesiteGetPeer(self, name):
        """
        returns record for given peer
        """
        for rec in self.namesitePeers:
            if rec['name'] == name:
                return rec
        return None
    
    #@-node:namesiteGetPeer
    #@+node:namesiteRemovePeer
    def namesiteRemovePeer(self, name):
        """
        Removes a namesite from our list
        """
        for rec in self.namesitePeers:
            if rec['name'] == name:
                self.namesitePeers.remove(rec)
        
        self.namesiteSave()
    
    #@-node:namesiteRemovePeer
    #@+node:namesiteLookup
    def namesiteLookup(self, domain, **kw):
        """
        Attempts a lookup of a given 'domain name' on our designated
        namesites
        
        Arguments:
            - domain - the domain to look up
        
        Keywords:
            - localonly - whether to only search local cache
            - peer - if given, search only that peer's namesite (not locals)
        """
        self.namesiteLoad()
    
        localonly = kw.get('localonly', False)
        peer = kw.get('peer', None)
        
        if not peer:
            # try local cache first
            for rec in self.namesiteLocals:
                if domain in rec['cache']:
                    return rec['cache'][domain]
    
        if localonly:
            return None
    
        # the long step
        for rec in self.namesitePeers:
    
            if peer and (peer != rec['name']):
                continue
    
            uri = rec['puburi'] + "/" + domain + "/0"
    
            try:
                mimetype, tgtUri = self.get(uri)
                return tgtUri
            except:
                pass
    
        return None
    
    #@-node:namesiteLookup
    #@+node:namesiteProcessUri
    def namesiteProcessUri(self, uri):
        """
        Reduces a URI
        """
        # strip 'freenet:'
        uri1 = uri.split("freenet:")[-1]
        
        # change SSK to USK, and split path
        uri1 = uri1.replace("SSK@", "USK@").split("/")[0]
        
        # barf if bad uri
        if not uri1.startswith("USK@"):
            usage("Bad uri %s" % uri)
        
        return uri1
    
    #@-node:namesiteProcessUri
    #@-others
    
    #@-node:Namesite primitives
    #@+node:Other High Level Methods
    # high level client methods
    
    #@+others
    #@+node:listenGlobal
    def listenGlobal(self, **kw):
        """
        Enable listening on global queue
        """
        self._submitCmd(None, "WatchGlobal", Enabled="true", **kw)
    
    #@-node:listenGlobal
    #@+node:ignoreGlobal
    def ignoreGlobal(self, **kw):
        """
        Stop listening on global queue
        """
        self._submitCmd(None, "WatchGlobal", Enabled="false", **kw)
    
    #@-node:ignoreGlobal
    #@+node:purgePersistentJobs
    def purgePersistentJobs(self):
        """
        Cancels all persistent jobs in one go
        """
        for job in self.getPersistentJobs():
            job.cancel()
    
    #@-node:purgePersistentJobs
    #@+node:getAllJobs
    def getAllJobs(self):
        """
        Returns a list of persistent jobs, excluding global jobs
        """
        return self.jobs.values()
    
    #@-node:getAllJobs
    #@+node:getPersistentJobs
    def getPersistentJobs(self):
        """
        Returns a list of persistent jobs, excluding global jobs
        """
        return [j for j in self.jobs.values() if j.isPersistent and not j.isGlobal]
    
    #@-node:getPersistentJobs
    #@+node:getGlobalJobs
    def getGlobalJobs(self):
        """
        Returns a list of global jobs
        """
        return [j for j in self.jobs.values() if j.isGlobal]
    
    #@-node:getGlobalJobs
    #@+node:getTransientJobs
    def getTransientJobs(self):
        """
        Returns a list of non-persistent, non-global jobs
        """
        return [j for j in self.jobs.values() if not j.isPersistent]
    
    #@-node:getTransientJobs
    #@+node:refreshPersistentRequests
    def refreshPersistentRequests(self, **kw):
        """
        Sends a ListPersistentRequests to node, to ensure that
        our records of persistent requests are up to date.
        
        Since, upon connection, the node sends us a list of all
        outstanding persistent requests anyway, I can't really
        see much use for this method. I've only added the method
        for FCP spec compliance
        """
        self._log(DETAIL, "listPersistentRequests")
    
        if self.jobs.has_key('__global'):
            raise Exception("An existing non-identifier job is currently pending")
    
        # ---------------------------------
        # format the request
        opts = {}
    
        id = '__global'
        opts['Identifier'] = id
    
        opts['async'] = kw.pop('async', False)
        if kw.has_key('callback'):
            opts['callback'] = kw['callback']
    
        # ---------------------------------
        # now enqueue the request
        return self._submitCmd(id, "ListPersistentRequests", **opts)
    
    #@-node:refreshPersistentRequests
    #@+node:clearGlobalJob
    def clearGlobalJob(self, id):
        """
        Removes a job from the jobs queue
        """
        self._submitCmd(id, "RemovePersistentRequest",
                        Identifier=id, Global=True, async=True, waituntilsent=True)
    
    #@-node:clearGlobalJob
    #@+node:setSocketTimeout
    def getSocketTimeout(self):
        """
        Gets the socketTimeout for future socket calls;
        returns None if not supported by Python version
        """
        try:
            return self.socket.gettimeout()
        except Exception, e:
            # Socket timeout setting is not available until Python 2.3, so ignore exceptions
            pass
        return None
    
    #@-node:setSocketTimeout
    #@+node:setSocketTimeout
    def setSocketTimeout(self, socketTimeout):
        """
        Sets the socketTimeout for future socket calls
        
        >>> node = FCPNode()
        >>> timeout = node.getSocketTimeout()
        >>> newtimeout = 1800
        >>> node.setSocketTimeout(newtimeout)
        >>> node.getSocketTimeout()
        1800.0
        """
        self.socketTimeout = socketTimeout
        try:
            self.socket.settimeout(self.socketTimeout)
        except Exception, e:
            # Socket timeout setting is not available until Python 2.3, so ignore exceptions
            pass
    
    #@-node:setSocketTimeout
    #@+node:getVerbosity
    def getVerbosity(self):
        """
        Gets the verbosity for future logging calls

        >>> node = FCPNode()
        >>> node.getVerbosity() # default
        3
        >>> node.setVerbosity(INFO)
        >>> node.getVerbosity()
        4
        """
        return self.verbosity
    
    #@-node:getVerbosity
    #@+node:setVerbosity
    def setVerbosity(self, verbosity):
        """
        Sets the verbosity for future logging calls
        """
        self.verbosity = verbosity
    
    #@-node:setVerbosity
    #@+node:shutdown
    def shutdown(self):
        """
        Terminates the manager thread
        
        You should explicitly shutdown any existing nodes
        before exiting your client application
        """
        log = self._log
    
        log(DETAIL, "shutdown: entered")
        if not self.running:
            log(DETAIL, "shutdown: already shut down")
            return
    
        self.running = False
    
        # give the manager thread a chance to bail out
        time.sleep(pollTimeout * 3)
    
        # wait for mgr thread to quit
        log(DETAIL, "shutdown: waiting for manager thread to terminate")
        self.shutdownLock.acquire()
        log(DETAIL, "shutdown: manager thread terminated")
    
        # shut down FCP connection
        if hasattr(self, 'socket'):
            if not self.noCloseSocket:
                self.socket.close()
                del self.socket
    
        # and close the logfile
        if None != self.logfile and self.logfile not in [sys.stdout, sys.stderr]:
            self.logfile.close()
    
        log(DETAIL, "shutdown: done?")
    
    #@-node:shutdown
    #@-others
    
    
    
    #@-node:Other High Level Methods
    #@+node:Manager Thread
    # methods for manager thread
    
    #@+others
    #@+node:_mgrThread
    def _mgrThread(self):
        """
        This thread is the nucleus of pyfcp, and coordinates incoming
        client commands and incoming node responses
        """
        log = self._log
    
        self.shutdownLock.acquire()
    
        log(DETAIL, "FCPNode: manager thread starting")
        try:
            while self.running:
    
                log(NOISY, "_mgrThread: Top of manager thread")
    
                # try for incoming messages from node
                log(NOISY, "_mgrThread: Testing for incoming message")
                if self._msgIncoming():
                    log(DEBUG, "_mgrThread: Retrieving incoming message")
                    msg = self._rxMsg()
                    log(DEBUG, "_mgrThread: Got incoming message, dispatching")
                    self._on_rxMsg(msg)
                    log(DEBUG, "_mgrThread: back from on_rxMsg")
                else:
                    log(NOISY, "_mgrThread: No incoming message from node")
        
                # try for incoming requests from clients
                log(NOISY, "_mgrThread: Testing for client req")
                try:
                    req = self.clientReqQueue.get(True, pollTimeout)
                    log(DEBUG, "_mgrThread: Got client req, dispatching")
                    self._on_clientReq(req)
                    log(DEBUG, "_mgrThread: Back from on_clientReq")
                except Queue.Empty:
                    log(NOISY, "_mgrThread: No incoming client req")
                    pass
    
            self._log(DETAIL, "_mgrThread: Manager thread terminated normally")
    
        except Exception, e:
            traceback.print_exc()
            self._log(CRITICAL, "_mgrThread: manager thread crashed")
    
            # send the exception to all waiting jobs
            for id, job in self.jobs.items():
                job._putResult(e)
            
            # send the exception to all queued jobs
            while True:
                try:
                    job = self.clientReqQueue.get(True, pollTimeout)
                    job._putResult(e)
                except Queue.Empty:
                    log(NOISY, "_mgrThread: No incoming client req")
                    break
    
        self.shutdownLock.release()
    
    #@-node:_mgrThread
    #@+node:_msgIncoming
    def _msgIncoming(self):
        """
        Returns True if a message is coming in from the node
        """
        return len(select.select([self.socket], [], [], pollTimeout)[0]) > 0
    
    #@-node:_msgIncoming
    #@+node:_submitCmd
    def _submitCmd(self, id, cmd, **kw):
        """
        Submits a command for execution
        
        Arguments:
            - id - the command identifier
            - cmd - the command name, such as 'ClientPut'
        
        Keywords:
            - async - whether to return a JobTicket object, rather than
              the command result
            - callback - a function taking 2 args 'status' and 'value'.
              Status is one of 'successful', 'pending' or 'failed'.
              value is the primitive return value if successful, or the raw
              node message if pending or failed
            - followRedirect - follow a redirect if true, otherwise fail the get
            - rawcmd - a raw command buffer to send directly
            - options specific to command such as 'URI'
            - timeout - timeout in seconds for job completion, default 1 year
            - waituntilsent - whether to block until this command has been sent
              to the node, default False
            - keep - whether to keep the job on our jobs list after it completes,
              default False
        
        Returns:
            - if command is sent in sync mode, returns the result
            - if command is sent in async mode, returns a JobTicket
              object which the client can poll or block on later
        """
        if not self.nodeIsAlive:
            raise FCPNodeFailure("%s:%s: node closed connection" % (cmd, id))
    
        log = self._log
    
        log(DEBUG, "_submitCmd: kw=%s" % kw)
    
        async = kw.pop('async', False)
        followRedirect = kw.pop('followRedirect', True)
        stream = kw.pop('stream', None)
        waituntilsent = kw.pop('waituntilsent', False)
        keepjob = kw.pop('keep', False)
        timeout = kw.pop('timeout', ONE_YEAR)
        if( kw.has_key( "kwdict" )):
            kwdict = kw[ "kwdict" ]
            del kw[ "kwdict" ]
            for key in kwdict.keys():
                kw[ key ] = kwdict[ key ]
        job = JobTicket(
            self, id, cmd, kw,
            verbosity=self.verbosity, logger=self._log, keep=keepjob,
            stream=stream)
    
        log(DEBUG, "_submitCmd: timeout=%s" % timeout)
        
        job.followRedirect = followRedirect
    
        if cmd == 'ClientGet':
            job.uri = kw['URI']
    
        if cmd == 'ClientPut':
            job.mimetype = kw['Metadata.ContentType']
    
        self.clientReqQueue.put(job)
    
        log(DEBUG, "_submitCmd: id=%s cmd=%s kw=%s" % (id, cmd, str(kw)[:256]))
    
    
        if async:
            if waituntilsent:
                job.waitTillReqSent()
            return job
        elif cmd in ['WatchGlobal', "RemovePersistentRequest"]:
            return
        else:
            log(DETAIL, "Waiting on job")
            return job.wait(timeout)
    
    #@-node:_submitCmd
    #@+node:_on_clientReq
    def _on_clientReq(self, job):
        """
        takes an incoming request job from client and transmits it to
        the fcp port, and also registers it so the manager thread
        can action responses from the fcp port.
        """
        id = job.id
        cmd = job.cmd
        kw = job.kw
    
        # register the req
        if cmd != 'WatchGlobal':
            self.jobs[id] = job
            self._log(DEBUG, "_on_clientReq: cmd=%s id=%s lock=%s" % (
                cmd, repr(id), job.lock))
        
        # now can send, since we're the only one who will
        self._txMsg(cmd, **kw)
    
        job.timeQueued = int(time.time())
    
        job.reqSentLock.release()
    
    #@-node:_on_clientReq
    #@+node:_on_rxMsg
    def _on_rxMsg(self, msg):
        """
        Handles incoming messages from node
        
        If an incoming message represents the termination of a command,
        the job ticket object will be notified accordingly
        """
        log = self._log
    
        # find the job this relates to
        id = msg.get('Identifier', '__global')
    
        hdr = msg['header']
    
        job = self.jobs.get(id, None)
        if not job:
            # we have a global job and/or persistent job from last connection
            log(DETAIL, "***** Got %s from unknown job id %s" % (hdr, repr(id)))
            job = JobTicket(self, id, hdr, msg)
            self.jobs[id] = job
    
        # action from here depends on what kind of message we got
    
        # -----------------------------
        # handle GenerateSSK responses
    
        if hdr == 'SSKKeypair':
            # got requested keys back
            keys = (msg['RequestURI'], msg['InsertURI'])
            job.callback('successful', keys)
            job._putResult(keys)
    
            # and remove job from queue
            self.jobs.pop(id, None)
            return
    
        # -----------------------------
        # handle ClientGet responses
    
        if hdr == 'DataFound':
            if( job.kw.has_key( 'URI' )):
                log(INFO, "Got DataFound for URI=%s" % job.kw['URI'])
            else:
                log(ERROR, "Got DataFound without URI")
            mimetype = msg['Metadata.ContentType']
            if job.kw.has_key('Filename'):
                # already stored to disk, done
                #resp['file'] = file
                result = (mimetype, job.kw['Filename'], msg)
                job.callback('successful', result)
                job._putResult(result)
                return
    
            elif job.kw['ReturnType'] == 'none':
                result = (mimetype, 1, msg)
                job.callback('successful', result)
                job._putResult(result)
                return
    
            # otherwise, we're expecting an AllData and will react to it then
            else:
                # is this a persistent get?
                if job.kw['ReturnType'] == 'direct' \
                and job.kw.get('Persistence', None) != 'connection':
                    # gotta poll for request status so we can get our data
                    # FIXME: this is a hack, clean it up
                    log(INFO, "Request was persistent")
                    if not hasattr(job, "gotPersistentDataFound"):
                        if job.isGlobal:
                            isGlobal = "true"
                        else:
                            isGlobal = "false"
                        job.gotPersistentDataFound = True
                        log(INFO, "  --> sending GetRequestStatus")
                        self._txMsg("GetRequestStatus",
                                    Identifier=job.kw['Identifier'],
                                    Persistence=msg.get("Persistence", "connection"),
                                    Global=isGlobal,
                                    )
    
                job.callback('pending', msg)
                job.mimetype = mimetype
                return
    
        if hdr == 'CompatibilityMode':
            # information, how to insert the file to make it an exact match.
            # TODO: Use the information.
            job.callback('pending', msg)
            return
    
        if hdr == 'ExpectedMIME':
            # information, how to insert the file to make it an exact match.
            # TODO: Use the information.
            mimetype = msg['Metadata.ContentType']
            job.mimetype = mimetype
            job.callback('pending', msg)
            return

        if hdr == 'ExpectedDataLength':
            # The expected filesize.
            # TODO: Use the information.
            size = msg['DataLength']
            job.callback('pending', msg)
            return

        if hdr == 'AllData':
            result = (job.mimetype, msg['Data'], msg)
            job.callback('successful', result)
            job._putResult(result)
            return

        if hdr == 'GetFailed':
            # see if it's just a redirect problem
            if job.followRedirect and msg.get('ShortCodeDescription', None) == "New URI":
                uri = msg['RedirectURI']
                job.kw['URI'] = uri
                job.kw['id'] = self._getUniqueId();
                self._txMsg(job.cmd, **job.kw)
                log(DETAIL, "Redirect to %s" % uri)
                return
            # see if it's just a TOO_MANY_PATH_COMPONENTS redirect
            if job.followRedirect and msg.get('ShortCodeDescription', None) == "Too many path components":
                uri = msg['RedirectURI']
                job.kw['URI'] = uri
                job.kw['id'] = self._getUniqueId();
                self._txMsg(job.cmd, **job.kw)
                log(DETAIL, "Redirect to %s" % uri)
                return
    
            # return an exception
            job.callback("failed", msg)
            job._putResult(FCPGetFailed(msg))
            return
    
        # -----------------------------
        # handle ClientPut responses
    
        if hdr == 'URIGenerated':
    
            job.uri = msg['URI']
            newUri = msg['URI']
            job.callback('pending', msg)
    
            return
    
            # bail here if no data coming back
            if job.kw.get('GetCHKOnly', False) == 'true':
                # done - only wanted a CHK
                job._putResult(newUri)
                return
    
        if hdr == 'PutSuccessful':
            result = msg['URI']
            job.callback('successful', result)
            job._putResult(result)
            #print "*** PUTSUCCESSFUL"
            return
    
        if hdr == 'PutFailed':
            job.callback('failed', msg)
            job._putResult(FCPPutFailed(msg))
            return
        
        if hdr == 'PutFetchable':
            uri = msg['URI']
            job.kw['URI'] = uri
            job.callback('pending', msg)
            return
    
        # -----------------------------
        # handle ConfigData
        if hdr == 'ConfigData':
            # return all the data recieved
            job.callback('successful', msg)
            job._putResult(msg)
    
            # remove job from queue
            self.jobs.pop(id, None)
            return
    
        # -----------------------------
        # handle progress messages
    
        if hdr == 'StartedCompression':
            job.callback('pending', msg)
            return
    
        if hdr == 'FinishedCompression':
            job.callback('pending', msg)
            return
    
        if hdr == 'SimpleProgress':
            job.callback('pending', msg)
            return
    
        if hdr == 'SendingToNetwork':
            job.callback('pending', msg)
            return
<<<<<<< HEAD
        
=======

        if hdr == 'ExpectedHashes':
            # The hashes the file must have.
            # TODO: Use the information.
            sha256 = msg['Hashes.SHA256']
            job.callback('pending', msg)
            return


>>>>>>> 56fb60ee
        # -----------------------------
        # handle FCPPluginMessage replies
        
        if hdr == 'FCPPluginReply':
            job._appendMsg(msg)
            job.callback('successful', job.msgs)
            job._putResult(job.msgs)
            return   
        
        # -----------------------------
        # handle peer management messages
        
        if hdr == 'EndListPeers':
            job._appendMsg(msg)
            job.callback('successful', job.msgs)
            job._putResult(job.msgs)
            return   
        
        if hdr == 'Peer':
            if(job.cmd == "ListPeers"):
                job.callback('pending', msg)
                job._appendMsg(msg)
            else:
                job.callback('successful', msg)
                job._putResult(msg)
            return
        
        if hdr == 'PeerRemoved':
            job._appendMsg(msg)
            job.callback('successful', job.msgs)
            job._putResult(job.msgs)
            return   
        
        if hdr == 'UnknownNodeIdentifier':
            job._appendMsg(msg)
            job.callback('failed', job.msgs)
            job._putResult(job.msgs)
            return   
    
        # -----------------------------
        # handle peer note management messages
        
        if hdr == 'EndListPeerNotes':
            job._appendMsg(msg)
            job.callback('successful', job.msgs)
            job._putResult(job.msgs)




            return   
        
        if hdr == 'PeerNote':
            if(job.cmd == "ListPeerNotes"):
                job.callback('pending', msg)
                job._appendMsg(msg)
            else:
                job.callback('successful', msg)
                job._putResult(msg)
            return
        
        if hdr == 'UnknownPeerNoteType':
            job._appendMsg(msg)
            job.callback('failed', job.msgs)
            job._putResult(job.msgs)
            return   
    
        # -----------------------------
        # handle persistent job messages
    
        if hdr == 'PersistentGet':
            job.callback('pending', msg)
            job._appendMsg(msg)
            return
    
        if hdr == 'PersistentPut':
            job.callback('pending', msg)
            job._appendMsg(msg)
            return
    
        if hdr == 'PersistentPutDir':
            job.callback('pending', msg)
            job._appendMsg(msg)
            return
    
        if hdr == 'EndListPersistentRequests':
            job._appendMsg(msg)
            job.callback('successful', job.msgs)
            job._putResult(job.msgs)
            return
        
        if hdr == 'PersistentRequestRemoved':
            if self.jobs.has_key(id):
                del self.jobs[id]
            return
        
        # -----------------------------
        # handle testDDA messages
        
        if hdr == 'TestDDAReply':
            # return all the data recieved
            job.callback('successful', msg)
            job._putResult(msg)
    
            # remove job from queue
            self.jobs.pop(id, None)
            return
        
        if hdr == 'TestDDAComplete':
            # return all the data recieved
            job.callback('successful', msg)
            job._putResult(msg)
    
            # remove job from queue
            self.jobs.pop(id, None)
            return
    
        # -----------------------------
        # handle NodeData
        if hdr == 'NodeData':
            # return all the data recieved
            job.callback('successful', msg)
            job._putResult(msg)
    
            # remove job from queue
            self.jobs.pop(id, None)
            return
    
        # -----------------------------
        # handle various errors
    
        if hdr == 'ProtocolError':
            job.callback('failed', msg)
            job._putResult(FCPProtocolError(msg))
            return
    
        if hdr == 'IdentifierCollision':
            log(ERROR, "IdentifierCollision on id %s ???" % id)
            job.callback('failed', msg)
            job._putResult(Exception("Duplicate job identifier %s" % id))
            return
    
        # -----------------------------
        # wtf is happening here?!?
    
        log(ERROR, "Unknown message type from node: %s" % hdr)
        job.callback('failed', msg)
        job._putResult(FCPException(msg))
        return
    #@-node:_on_rxMsg
    #@-others
    
    #@-node:Manager Thread
    #@+node:Low Level Methods
    # low level noce comms methods
    
    #@+others
    #@+node:_hello
    def _hello(self):
        """
        perform the initial FCP protocol handshake
        """
        self._txMsg("ClientHello", 
                         Name=self.name,
                         ExpectedVersion=expectedVersion)
        
        resp = self._rxMsg()
        if(resp.has_key("Version")):
          self.nodeVersion = resp[ "Version" ];
        if(resp.has_key("FCPVersion")):
          self.nodeFCPVersion = resp[ "FCPVersion" ];
        if(resp.has_key("Build")):
          try:
            self.nodeBuild = int( resp[ "Build" ] );
          except Exception, msg:
            pass;
        else:
          nodeVersionFields = self.nodeVersion.split( "," );
          if( len( nodeVersionFields ) == 4 ):
            try:
              self.nodeBuild = int( nodeVersionFields[ 3 ] );
            except Exception, msg:
              pass;
        if(resp.has_key("Revision")):
          try:
            self.nodeRevision = int( resp[ "Revision" ] );
          except Exception, msg:
            pass;
        if(resp.has_key("ExtBuild")):
          try:
            self.nodeExtBuild = int( resp[ "ExtBuild" ] );
          except Exception, msg:
            pass;
        if(resp.has_key("Revision")):
          try:
            self.nodeExtRevision = int( resp[ "ExtRevision" ] );
          except Exception, msg:
            pass;
        if(resp.has_key("Testnet")):
          if( "true" == resp[ "Testnet" ] ):
            self.nodeIsTestnet = True;
          else:
            self.nodeIsTestnet = False;
        if(resp.has_key("ConnectionIdentifier")):
            self.connectionidentifier = resp[ "ConnectionIdentifier" ]
        
        return resp
    
    #@-node:_hello
    #@+node:_getUniqueId
    def _getUniqueId(self):
        """
        Allocate a unique ID for a request
        """
        timenum = int( time.time() * 1000000 );
        randnum = random.randint( 0, timenum );
        return "id" + str( timenum + randnum );
    
    #@-node:_getUniqueId
    #@+node:_txMsg
    def _txMsg(self, msgType, **kw):
        """
        low level message send
        
        Arguments:
            - msgType - one of the FCP message headers, such as 'ClientHello'
            - args - zero or more (keyword, value) tuples
        Keywords:
            - rawcmd - if given, this is the raw buffer to send
            - other keywords depend on the value of msgType
        """
        log = self._log
    
        # just send the raw command, if given    
        rawcmd = kw.get('rawcmd', None)
        if rawcmd:
            self.socket.sendall(rawcmd)
            log(DETAIL, "CLIENT: %s" % rawcmd)
            return
    
        if kw.has_key("Data"):
            data = kw.pop("Data")
            sendEndMessage = False
        else:
            data = None
            sendEndMessage = True
    
        items = [msgType + "\n"]
        log(DETAIL, "CLIENT: %s" % msgType)
    
        #print "CLIENT: %s" % msgType
        for k, v in kw.items():
            #print "CLIENT: %s=%s" % (k,v)
            line = k + "=" + str(v)
            items.append(line + "\n")
            log(DETAIL, "CLIENT: %s" % line)
    
        if data != None:
            items.append("DataLength=%d\n" % len(data))
            log(DETAIL, "CLIENT: DataLength=%d" % len(data))
            items.append("Data\n")
            log(DETAIL, "CLIENT: ...data...")
            items.append(data)
    
        #print "sendEndMessage=%s" % sendEndMessage
    
        if sendEndMessage:
            items.append("EndMessage\n")
            log(DETAIL, "CLIENT: EndMessage")
        raw = "".join(items)
    
        self.socket.sendall(raw)
    
    #@-node:_txMsg
    #@+node:_rxMsg
    def _rxMsg(self):
        """
        Receives and returns a message as a dict
        
        The header keyword is included as key 'header'
        """
        log = self._log
    
        log(DETAIL, "NODE: ----------------------------")
    
        # shorthand, for reading n bytes
        def read(n):
            if n > 1:
                log(DEBUG, "read: want %d bytes" % n)
            chunks = []
            remaining = n
            while remaining > 0:
                chunk = self.socket.recv(remaining)
                chunklen = len(chunk)
                if chunk:
                    chunks.append(chunk)
                else:
                    self.nodeIsAlive = False
                    raise FCPNodeFailure("FCP socket closed by node")
                remaining -= chunklen
                if remaining > 0:
                    if n > 1:
                        log(DEBUG,
                            "wanted %s, got %s still need %s bytes" % (n, chunklen, remaining)
                            )
                    pass
            buf = "".join(chunks)
            return buf
    
        # read a line
        def readln():
            buf = []
            while True:
                c = read(1)
                buf.append(c)
                if c == '\n':
                    break
            ln = "".join(buf)
            log(DETAIL, "NODE: " + ln[:-1])
            return ln
    
        items = {}
    
        # read the header line
        while True:
            line = readln().strip()
            if line:
                items['header'] = line
                break
    
        # read the body
        while True:
            line = readln().strip()
            if line in ['End', 'EndMessage']:
                break
    
            if line == 'Data':
                # read the following data
                
                # try to locate job
                id = items['Identifier']
                job = self.jobs[id]
                if job.stream:
                    # loop to transfer from socket to stream
                    remaining = items['DataLength']
                    stream = job.stream
                    while remaining > 0:
                        buf = self.socket.recv(remaining)
                        stream.write(buf)
                        stream.flush()
                        remaining -= len(buf)
                    items['Data'] = None
                else:
                    buf = read(items['DataLength'])
                    items['Data'] = buf
                log(DETAIL, "NODE: ...<%d bytes of data>" % len(buf))
                break
            else:
                # it's a normal 'key=val' pair
                try:
                    k, v = line.split("=", 1)
                except:
                    log(ERROR, "_rxMsg: barfed splitting '%s'" % repr(line))
                    raise
    
                # attempt int conversion
                try:
                    v = int(v)
                except:
                    pass
    
                items[k] = v
    
        # all done
        return items
    
    #@-node:_rxMsg
    #@+node:_log
    def _log(self, level, msg):
        """
        Logs a message. If level > verbosity, don't output it
        """
        if level > self.verbosity:
            return
    
        if(None != self.logfile):
            if not msg.endswith("\n"):
                msg += "\n"
            self.logfile.write(msg)
            self.logfile.flush()
        if(None != self.logfunc):
            while( msg.endswith("\n") ):
                msg = msg[ : -1 ]
            msglines = msg.split("\n")
            for msgline in msglines:
                self.logfunc(msgline)
    
    #@-node:_log
    #@-others
    #@-node:Low Level Methods
    #@-others
                

#@-node:class FCPNode
#@+node:class JobTicket
class JobTicket:
    """
    A JobTicket is an object returned to clients making
    asynchronous requests. It puts them in control of how
    they manage n concurrent requests.
    
    When you as a client receive a JobTicket, you can choose to:
        - block, awaiting completion of the job
        - poll the job for completion status
        - receive a callback upon completion
        
    Attributes of interest:
        - isPersistent - True if job is persistent
        - isGlobal - True if job is global
        - followRedirect - follow a redirect if true, otherwise fail the get
        - value - value returned upon completion, or None if not complete
        - node - the node this job belongs to
        - id - the job Identifier
        - cmd - the FCP message header word
        - kw - the keywords in the FCP header
        - msgs - any messages received from node in connection
          to this job
    """
    #@    @+others
    #@+node:__init__
    def __init__(self, node, id, cmd, kw, **opts):
        """
        You should never instantiate a JobTicket object yourself
        """
        self.node = node
        self.id = id
        self.cmd = cmd
    
        self.verbosity = opts.get('verbosity', ERROR)
        self._log = opts.get('logger', self.defaultLogger)
        self.keep = opts.get('keep', False)
        self.stream = opts.get('stream', None)
        self.followRedirect = opts.get('followRedirect', False)
    
        # find out if persistent
        if kw.get("Persistent", "connection") != "connection" \
        or kw.get("PersistenceType", "connection") != "connection":
            self.isPersistent = True
        else:
            self.isPersistent = False
    
        if kw.get('Global', 'false') == 'true':
            self.isGlobal = True
        else:
            self.isGlobal = False
    
        self.kw = kw
    
        self.msgs = []
    
        callback = kw.pop('callback', None)
        if callback:
            self.callback = callback
    
        self.timeout = int(kw.pop('timeout', 86400*365))
        self.timeQueued = int(time.time())
        self.timeSent = None
    
        self.lock = threading.Lock()
        #print "** JobTicket.__init__: lock=%s" % self.lock
    
        self.lock.acquire()
        self.result = None
    
        self.reqSentLock = threading.Lock()
        self.reqSentLock.acquire()
    
    #@-node:__init__
    #@+node:isComplete
    def isComplete(self):
        """
        Returns True if the job has been completed
        """
        return self.result != None
    
    #@-node:isComplete
    #@+node:wait
    def wait(self, timeout=None):
        """
        Waits forever (or for a given timeout) for a job to complete
        """
        log = self._log
    
        log(DEBUG, "wait:%s:%s: timeout=%ss" % (self.cmd, self.id, timeout))
    
        # wait forever for job to complete, if no timeout given
        if timeout == None:
            log(DEBUG, "wait:%s:%s: no timeout" % (self.cmd, self.id))
            while not self.lock.acquire(False):
                time.sleep(0.1)
            self.lock.release()
            return self.getResult()
    
        # wait for timeout
        then = int(time.time())
    
        # ensure command has been sent, wait if not
        while not self.reqSentLock.acquire(False):
    
            # how long have we waited?
            elapsed = int(time.time()) - then
    
            # got any time left?
            if elapsed < timeout:
                # yep, patience remains
                time.sleep(1)
                log(DEBUG, "wait:%s:%s: job not dispatched, timeout in %ss" % \
                     (self.cmd, self.id, timeout-elapsed))
                continue
    
            # no - timed out waiting for job to be sent to node
            log(DEBUG, "wait:%s:%s: timeout on send command" % (self.cmd, self.id))
            raise FCPSendTimeout(
                    header="Command '%s' took too long to be sent to node" % self.cmd
                    )
    
        log(DEBUG, "wait:%s:%s: job now dispatched" % (self.cmd, self.id))
    
        # wait now for node response
        while not self.lock.acquire(False):
            # how long have we waited?
            elapsed = int(time.time()) - then
    
            # got any time left?
            if elapsed < timeout:
                # yep, patience remains
                time.sleep(2)
    
                #print "** lock=%s" % self.lock
    
                if timeout < ONE_YEAR:
                    log(DEBUG, "wait:%s:%s: awaiting node response, timeout in %ss" % \
                         (self.cmd, self.id, timeout-elapsed))
                continue
    
            # no - timed out waiting for node to respond
            log(DEBUG, "wait:%s:%s: timeout on node response" % (self.cmd, self.id))
            raise FCPNodeTimeout(
                    header="Command '%s' took too long for node response" % self.cmd
                    )
    
        log(DEBUG, "wait:%s:%s: job complete" % (self.cmd, self.id))
    
        # if we get here, we got the lock, command completed
        self.lock.release()
    
        # and we have a result
        return self.getResult()
    
    #@-node:wait
    #@+node:waitTillReqSent
    def waitTillReqSent(self):
        """
        Waits till the request has been sent to node
        """
        self.reqSentLock.acquire()
    
    #@-node:waitTillReqSent
    #@+node:getResult
    def getResult(self):
        """
        Returns result of job, or None if job still not complete
    
        If result is an exception object, then raises it
        """
        if isinstance(self.result, Exception):
            raise self.result
        else:
            return self.result
    
    #@-node:getResult
    #@+node:callback
    def callback(self, status, value):
        """
        This will be replaced in job ticket instances wherever
        user provides callback arguments
        """
        # no action needed
    
    #@-node:callback
    #@+node:cancel
    def cancel(self):
        """
        Cancels the job, if it is persistent
        
        Does nothing if the job was not persistent
        """
        if not self.isPersistent:
            return
    
        # remove from node's jobs lists
        try:
            del self.node.jobs[self.id]
        except:
            pass
        
        # send the cancel
        if self.isGlobal:
            isGlobal = "true"
        else:
            isGlobal = "False"
    
        self.node._txMsg("RemovePersistentRequest",
                         Global=isGlobal,
                         Identifier=self.id)
    
    #@-node:cancel
    #@+node:_appendMsg
    def _appendMsg(self, msg):
        self.msgs.append(msg)
    
    #@-node:_appendMsg
    #@+node:_putResult
    def _putResult(self, result):
        """
        Called by manager thread to indicate job is complete,
        and submit a result to be picked up by client
        """
        self.result = result
    
        if not (self.keep or self.isPersistent or self.isGlobal):
            try:
                del self.node.jobs[self.id]
            except:
                pass
    
        #print "** job: lock=%s" % self.lock
    
        try:
            self.lock.release()
        except:
            pass
    
        #print "** job: lock released"
    
    #@-node:_putResult
    #@+node:__repr__
    def __repr__(self):
        if self.kw.has_key("URI"):
            uri = " URI=%s" % self.kw['URI']
        else:
            uri = ""
        return "<FCP job %s:%s%s" % (self.id, self.cmd, uri)
    
    #@-node:__repr__
    #@+node:defaultLogger
    def defaultLogger(self, level, msg):
        
        if level > self.verbosity:
            return
    
        if not msg.endswith("\n"): msg += "\n"
    
        sys.stdout.write(msg)
        sys.stdout.flush()
    
    #@-node:defaultLogger
    #@-others

#@-node:class JobTicket
#@+node:util funcs
#@+others
#@+node:toBool
def toBool(arg):
    try:
        arg = int(arg)
        if arg:
            return "true"
    except:
        pass
    
    if isinstance(arg, str):
        if arg.strip().lower()[0] == 't':
            return "true"
        else:
            return "false"
    
    if arg:
        return True
    else:
        return False

#@-node:toBool
#@+node:readdir
def readdir(dirpath, prefix='', gethashes=False):
    """
    Reads a directory, returning a sequence of file dicts.

    TODO: Currently this uses sha1 as hash. Freenet uses 256. But the
          hashes are not used.
    
    Arguments:
      - dirpath - relative or absolute pathname of directory to scan
      - gethashes - also include a 'hash' key in each file dict, being
        the SHA1 hash of the file's name and contents
      
    Each returned dict in the sequence has the keys:
      - fullpath - usable for opening/reading file
      - relpath - relative path of file (the part after 'dirpath'),
        for the 'SSK@blahblah//relpath' URI
      - mimetype - guestimated mimetype for file

    >>> tempdir = tempfile.mkdtemp()
    >>> testfile = os.path.join(tempdir, "test")
    >>> with open(testfile, "w") as f:
    ...     f.write("test")
    >>> correct = [{'mimetype': 'text/plain', 'fullpath': os.path.join(tempdir, 'test'), 'relpath': 'test'}]
    >>> correct == readdir(tempdir)
    True
    >>> res = readdir(tempdir, gethashes=True)
    >>> res[0]["hash"] = hashFile(testfile)
    """
    
    #set_trace()
    #print "dirpath=%s, prefix='%s'" % (dirpath, prefix)
    entries = []
    for f in os.listdir(dirpath):
        relpath = prefix + f
        fullpath = os.path.join(dirpath, f)
        if f == '.freesiterc' or f.endswith("~"):
            continue
        if os.path.isdir(fullpath) \
        or os.path.islink(fullpath) and os.path.isdir(os.path.realpath(fullpath)):
            entries.extend(
                readdir(
                    os.path.join(dirpath, f),
                    relpath + os.path.sep,
                    gethashes
                    )
                )
        else:
            #entries[relpath] = {'mimetype':'blah/shit', 'fullpath':dirpath+"/"+relpath}
            fullpath = os.path.join(dirpath, f)
            entry = {'relpath' :relpath,
                     'fullpath':fullpath,
                     'mimetype':guessMimetype(f)
                     }
            if gethashes:
                entry['hash'] = hashFile(fullpath)
            entries.append(entry)
    entries.sort(lambda f1,f2: cmp(f1['relpath'], f2['relpath']))
    
    return entries

#@-node:readdir
#@+node:hashFile
def hashFile(path):
    """
    returns an SHA(1) hash of a file's contents

    >>> oslevelid, filepath = tempfile.mkstemp(text=True)
    >>> with open(filepath, "w") as f:
    ...     f.write("test")
    >>> hashFile(filepath) == hashlib.sha1("test").hexdigest()
    True
    """
    raw = file(path, "rb").read()
    return hashlib.sha1(raw).hexdigest()

def sha256dda(nodehelloid, identifier, path=None):
    """
    returns a sha256 hash of a file's contents for bypassing TestDDA

    >>> oslevelid, filepath = tempfile.mkstemp(text=True)
    >>> with open(filepath, "wb") as f:
    ...     f.write("test")
    >>> print sha256dda("1","2",filepath) == hashlib.sha256("1-2-" + "test").digest()
    True
    """
    tohash = "-".join([nodehelloid, identifier, file(path, "rb").read()])
    return hashlib.sha256(tohash).digest()

#@-node:hashFile
#@+node:guessMimetype
def guessMimetype(filename):
    """
    Returns a guess of a mimetype based on a filename's extension
    """
    if filename.endswith(".tar.bz2"):
        return ('application/x-tar', 'bzip2')
    
    m = mimetypes.guess_type(filename, False)[0]
    if m == None:
        m = "text/plain"
    return m

#@-node:guessMimetype
#@+node:uriIsPrivate
def uriIsPrivate(uri):
    """
    analyses an SSK URI, and determines if it is an SSK or USK private key

    for details see https://wiki.freenetproject.org/Signed_Subspace_Key

    >>> uriIsPrivate("SSK@~Udj39wzRUN4J-Kqn1aWN8kJyHL6d44VSyWoqSjL60A,iAtIH8348UGKfs8lW3mw0lm0D9WLwtsIzZhvMWelpK0,AQACAAE/")
    False
    >>> uriIsPrivate("SSK@R-skbNbiXqWkqj8FPDTusWyk7u8HLvbdysyRY3eY9A0,iAtIH8348UGKfs8lW3mw0lm0D9WLwtsIzZhvMWelpK0,AQECAAE/")
    True
    >>> uriIsPrivate("USK@AIcCHvrGspY-7J73J3VR-Td3DuPvw3IqCyjjRK6EvJol,hEvqa41cm72Wc9O1AjZ0OoDU9JVGAvHDDswIE68pT7M,AQECAAE/test.R1/0")
    True
    >>> uriIsPrivate("KSK@AIcCHvrGspY-7J73J3VR-Td3DuPvw3IqCyjjRK6EvJol,hEvqa41cm72Wc9O1AjZ0OoDU9JVGAvHDDswIE68pT7M,AQECAAE/test.R1/0")
    False
    >>> uriIsPrivate("SSK@JhtPxdPLx30sRN0c5S2Hhcsif~Yqy1lsGiAx5Wkq7Lo,-e0kLAjmmclSR7uL0TN901tS3iSx2-21Id8tUp4tyzg,AQECAAE/")
    True
    """
    # strip leading stuff
    if uri.startswith("freenet:"):
        uri = uri[8:]
    if uri.startswith("//"):
        uri = uri[2:]
    # actual recognition: SSK or USK
    if not (uri.startswith("SSK@") or uri.startswith("USK@")):
        return False
    try:
        symmetric, publicprivate, extra = uri.split(",")[:3]
    except (IndexError, ValueError):
        return False
    if "/" in extra:
        extra = extra.split("/")[0]
    extra += "/"
    extrabytes = base64.decodestring(extra)
    isprivate = ord(extrabytes[1])
    if isprivate:
        return True
    return False

#@-node:uriIsPrivate
#@+node:parseTime
def parseTime(t):
    """
    Parses a time value, recognising suffices like 'm' for minutes,
    's' for seconds, 'h' for hours, 'd' for days, 'w' for weeks,
    'M' for months.
    
    >>> endings = {'s':1, 'm':60, 'h':60*60, 'd':60*60*24, 'w':60*60*24*7, 'M':60*60*24*30}
    >>> not False in [endings[i]*3 == parseTime("3"+i) for i in endings]
    True

    Returns time value in seconds
    """
    if not t:
        raise Exception("Invalid time '%s'" % t)
    
    if not isinstance(t, str):
        t = str(t)
    
    t = t.strip()
    if not t:
        raise Exception("Invalid time value '%s'"%  t)
    
    endings = {'s':1, 'm':60, 'h':3600, 'd':86400, 'w':86400*7, 'M':86400*30}
    
    lastchar = t[-1]
    
    if lastchar in endings.keys():
        t = t[:-1]
        multiplier = endings[lastchar]
    else:
        multiplier = 1
    
    return int(t) * multiplier

#@-node:parseTime
#@+node:base64 stuff
# functions to encode/decode base64, freenet alphabet
#@+others
#@+node:base64encode
def base64encode(raw):
    """
    Encodes a string to base64, using the Freenet alphabet
    """
    # encode using standard RFC1521 base64
    enc = base64.encodestring(raw)
    
    # convert the characters to freenet encoding scheme
    enc = enc.replace("+", "~")
    enc = enc.replace("/", "-")
    enc = enc.replace("=", "_")
    enc = enc.replace("\n", "")
    
    return enc

#@-node:base64encode
#@+node:base64decode
def base64decode(enc):
    """
    Decodes a freenet-encoded base64 string back to a binary string
    
    Arguments:
     - enc - base64 string to decode
    """
    # convert from Freenet alphabet to RFC1521 format
    enc = enc.replace("~", "+")
    enc = enc.replace("-", "/")
    enc = enc.replace("_", "=")
    
    # now ready to decode
    raw = base64.decodestring(enc)
    
    return raw

#@-node:base64decode
#@-others

#@-node:base64 stuff
#@-others

#@-node:util funcs
#@-others


#@-node:@file node.py
#@-leo

def _base30hex(integer):
    """Turn an integer into a simple lowercase base30hex encoding."""
    base30 = "0123456789abcdefghijklmnopqrst"
    b30 = []
    while integer:
        b30.append(base30[integer%30])
        integer = int(integer / 30)
    return "".join(reversed(b30))
        

def _test():
    import doctest
    tests = doctest.testmod()
    if tests.failed:
        return "☹"*tests.failed
    return "^_^ (" + _base30hex(tests.attempted) + ")"
        

if __name__ == "__main__":
    print _test()<|MERGE_RESOLUTION|>--- conflicted
+++ resolved
@@ -2345,10 +2345,7 @@
         if hdr == 'SendingToNetwork':
             job.callback('pending', msg)
             return
-<<<<<<< HEAD
-        
-=======
-
+        
         if hdr == 'ExpectedHashes':
             # The hashes the file must have.
             # TODO: Use the information.
@@ -2357,7 +2354,6 @@
             return
 
 
->>>>>>> 56fb60ee
         # -----------------------------
         # handle FCPPluginMessage replies
         
