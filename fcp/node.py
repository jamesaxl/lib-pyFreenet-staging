#!/usr/bin/env python
# encoding: utf-8
#@+leo-ver=4
#@+node:@file node.py
#@@first
"""
An implementation of a freenet client library for
FCP v2, offering considerable flexibility.

Clients should instantiate FCPNode, then execute
its methods to perform tasks with FCP.

This module was written by aum, May 2006, released under the GNU Lesser General
Public License.

No warranty, yada yada

For FCP documentation, see http://wiki.freenetproject.org/FCPv2

"""

#@+others
#@+node:imports
import Queue
import base64
import mimetypes
import os
import pprint
import random
import select
# [sha](http://docs.python.org/2/library/sha.html) has been deprecated
# in favor of [hashlib](http://docs.python.org/2/library/hashlib.html)
# since Python 2.5.
# on pyhton < 2.5, distutils will automatically install hashlib from pypi.
import hashlib
import socket
import stat
import sys
import tempfile
import thread
import threading
import time
import traceback

import pseudopythonparser

#@-node:imports
#@+node:exceptions
class ConnectionRefused(Exception):
    """
    cannot connect to given host/port
    """

class PrivacyRisk(Exception):
    """
    The following code would pose a privacy risk
    """

class FCPException(Exception):
    
    def __init__(self, info=None, **kw):
        #print "Creating fcp exception"
        if not info:
            info = kw
        self.info = info
        #print "fcp exception created"
        Exception.__init__(self, str(info))
    
    def __str__(self):
        
        parts = []
        for k in ['header', 'ShortCodeDescription', 'CodeDescription']:
            if self.info.has_key(k):
                parts.append(str(self.info[k]))
        return ";".join(parts) or "??"

class FCPGetFailed(FCPException):
    pass

class FCPPutFailed(FCPException):
    pass

class FCPProtocolError(FCPException):
    pass

class FCPNodeFailure(Exception):
    """
    node seems to have died
    """

class FCPSendTimeout(FCPException):
    """
    timed out waiting for command to be sent to node
    """
    pass

class FCPNodeTimeout(FCPException):
    """
    timed out waiting for node to respond
    """

class FCPNameLookupFailure(Exception):
    """
    name services name lookup failed
    """

#@-node:exceptions
#@+node:globals
# where we can find the freenet node FCP port
defaultFCPHost = "127.0.0.1"
defaultFCPPort = 9481
defaultFProxyHost = "127.0.0.1"
defaultFProxyPort = 8888

# may set environment vars for FCP host/port
if os.environ.has_key("FCP_HOST"):
    defaultFCPHost = os.environ["FCP_HOST"].strip()
if os.environ.has_key("FCP_PORT"):
    defaultFCPPort = int(os.environ["FCP_PORT"].strip())

# ditto for fproxy host/port
if os.environ.has_key("FPROXY_HOST"):
    defaultFProxyHost = os.environ["FPROXY_HOST"].strip()
if os.environ.has_key("FPROXY_PORT"):
    defaultFProxyPort = int(os.environ["FPROXY_PORT"].strip())

# poll timeout period for manager thread
pollTimeout = 0.1
#pollTimeout = 3

# list of keywords sent from node to client, which have
# int values
intKeys = [
    'DataLength', 'Code',
    ]

# for the FCP 'ClientHello' handshake
expectedVersion="2.0"

# logger verbosity levels
SILENT = 0
FATAL = 1
CRITICAL = 2
ERROR = 3
INFO = 4
DETAIL = 5
DEBUG = 6
NOISY = 7

# peer note types
PEER_NOTE_PRIVATE_DARKNET_COMMENT = 1

defaultVerbosity = ERROR

ONE_YEAR = 86400 * 365

#@<<fcp_version>>
#@+node:<<fcp_version>>
fcpVersion = "0.2.5"

#@-node:<<fcp_version>>
#@nl

#@-node:globals
#@+node:class FCPNode
class FCPNode:
    """
    Represents an interface to a freenet node via its FCP port,
    and exposes primitives for the basic genkey, get, put and putdir
    operations as well as peer management primitives.
    
    Only one instance of FCPNode is needed across an entire
    running client application, because its methods are quite thread-safe.
    Creating 2 or more instances is a waste of resources.
    
    Clients, when invoking methods, have several options regarding flow
    control and event notification:
    
        - synchronous call (the default). Here, no pending status messages
          will ever be seen, and the call will only control when it has
          completed (successfully, or otherwise)
          
        - asynchronous call - this is invoked by passing the keyword argument
          'async=True' to any of the main primitives. When a primitive is invoked
          asynchronously, it will return a 'job ticket object' immediately. This
          job ticket has methods for polling for job completion, or blocking
          awaiting completion
          
        - setting a callback. You can pass to any of the primitives a
          'callback=somefunc' keyword arg, where 'somefunc' is a callable object
          conforming to 'def somefunc(status, value)'
          
          The callback function will be invoked when a primitive succeeds or fails,
          as well as when a pending message is received from the node.
          
          The 'status' argument passed will be one of:
              - 'successful' - the primitive succeeded, and 'value' will contain
                the result of the primitive
              - 'pending' - the primitive is still executing, and 'value' will
                contain the raw pending message sent back from the node, as a
                dict
              - 'failed' - the primitive failed, and as with 'pending', the
                argument 'value' contains a dict containing the message fields
                sent back from the node
                
          Note that callbacks can be set in both synchronous and asynchronous
          calling modes.
          
    """
    
    svnLongRevision = "$Revision$"
    svnRevision = svnLongRevision[ 11 : -2 ]
    
    #@    @+others
    #@+node:attribs
    noCloseSocket = True
    
    nodeIsAlive = False
    
    nodeVersion = None;
    nodeFCPVersion = None;
    nodeBuild = None;
    nodeRevision = None;
    nodeExtBuild = None;
    nodeExtRevision = None;
    nodeIsTestnet = None;
    
    #@-node:attribs
    #@+node:__init__
    def __init__(self, **kw):
        """
        Create a connection object
        
        Keyword Arguments:
            - name - name of client to use with reqs, defaults to random. This
              is crucial if you plan on making persistent requests
            - host - hostname, defaults to environment variable FCP_HOST, and
              if this doesn't exist, then defaultFCPHost
            - port - port number, defaults to environment variable FCP_PORT, and
              if this doesn't exist, then defaultFCPPort
            - logfile - a pathname or writable file object, to which log messages
              should be written, defaults to stdout unless logfunc is specified
            - logfunc - a function to which log messages should be written or None
              for no such function should be used, defaults to None
            - verbosity - how detailed the log messages should be, defaults to 0
              (silence)
            - socketTimeout - value to pass to socket object's settimeout() if
              available and the value is not None, defaults to None
    
        Attributes of interest:
            - jobs - a dict of currently running jobs (persistent and nonpersistent).
              keys are job ids and values are JobTicket objects
    
        Notes:
            - when the connection is created, a 'hello' handshake takes place.
              After that handshake, the node sends back a list of outstanding persistent
              requests left over from the last connection (based on the value of
              the 'name' keyword passed into this constructor).
              
              This object then wraps all this info into JobTicket instances and stores
              them in the self.persistentJobs dict
                                                           
        """
        # Be sure that we have all of our attributes during __init__
        self.running = False
        self.nodeIsAlive = False
        
        # grab and save parms
        env = os.environ
        self.name = kw.get('name', self._getUniqueId())
        self.host = kw.get('host', env.get("FCP_HOST", defaultFCPHost))
        self.port = kw.get('port', env.get("FCP_PORT", defaultFCPPort))
        self.port = int(self.port)
        self.socketTimeout = kw.get('socketTimeout', None)
        
        #: The id for the connection
        self.connectionidentifier = None
    
        # set up the logger
        logfile = kw.get('logfile', None)
        logfunc = kw.get('logfunc', None)
        if(None == logfile and None == logfunc):
            logfile = sys.stdout
        if(None != logfile and not hasattr(logfile, 'write')):
            # might be a pathname
            if not isinstance(logfile, str):
                raise Exception("Bad logfile '%s', must be pathname or file object" % logfile)
            logfile = file(logfile, "a")
        self.logfile = logfile
        self.logfunc = logfunc
        self.verbosity = kw.get('verbosity', defaultVerbosity)
    
        # try to connect to node
        self.socket = socket.socket(socket.AF_INET, socket.SOCK_STREAM)
        if(None != self.socketTimeout):
            try:
                self.socket.settimeout(self.socketTimeout)
            except Exception, e:
                # Socket timeout setting is not available until Python 2.3, so ignore exceptions
                pass
        try:
            self.socket.connect((self.host, self.port))
        except Exception, e:
            raise Exception("Failed to connect to %s:%s - %s" % (self.host,
                                                                 self.port,
                                                                 e))
    
        # now do the hello
        self._hello()
        self.nodeIsAlive = True
    
        # the pending job tickets
        self.jobs = {} # keyed by request ID
        self.keepJobs = [] # job ids that should never be removed from self.jobs
    
        # queue for incoming client requests
        self.clientReqQueue = Queue.Queue()
    
        # launch receiver thread
        self.running = True
        self.shutdownLock = threading.Lock()
        thread.start_new_thread(self._mgrThread, ())
    
        # and set up the name service
        namesitefile = kw.get('namesitefile', None)
        self.namesiteInit(namesitefile)
    
    #@-node:__init__
    #@+node:__del__
    def __del__(self):
        """
        object is getting cleaned up, so disconnect
        """
        # terminate the node
        try:
            self.shutdown()
        except:
            traceback.print_exc()
            pass
    
    #@-node:__del__
    #@+node:FCP Primitives
    # basic FCP primitives
    
    #@+others
    #@+node:genkey
    def genkey(self, **kw):
        """
        Generates and returns an SSK keypair
        
        Keywords:
            - async - whether to do this call asynchronously, and
              return a JobTicket object
            - callback - if given, this should be a callable which accepts 2
              arguments:
                  - status - will be one of 'successful', 'failed' or 'pending'
                  - value - depends on status:
                      - if status is 'successful', this will contain the value
                        returned from the command
                      - if status is 'failed' or 'pending', this will contain
                        a dict containing the response from node
            - usk - default False - if True, returns USK uris
            - name - the path to put at end, optional
        """
        id = kw.pop("id", None)
        if not id:
            id = self._getUniqueId()
        
        pub, priv = self._submitCmd(id, "GenerateSSK", Identifier=id, **kw)
    
        name = kw.get("name", None)
        if name:
            pub = pub + name
            priv = priv + name
    
            if kw.get("usk", False):
                pub = pub.replace("SSK@", "USK@")+"/0"
                priv = priv.replace("SSK@", "USK@")+"/0"
    
        return pub, priv
    
    #@-node:genkey
    
    def fcpPluginMessage(self, **kw):
        """
        Sends an FCPPluginMessage and returns FCPPluginReply message contents
        
        Keywords:
            - async - whether to do this call asynchronously, and
              return a JobTicket object
            - callback - if given, this should be a callable which accepts 2
              arguments:
                  - status - will be one of 'successful', 'failed' or 'pending'
                  - value - depends on status:
                      - if status is 'successful', this will contain the value
                        returned from the command
                      - if status is 'failed' or 'pending', this will contain
                        a dict containing the response from node
            - plugin_name - A name to identify the plugin. The same as class name
              shown on plugins page.
            - plugin_params - a dict() containing the key-value pairs to be sent
              to the plugin as parameters
        """
        
        id = kw.pop("id", None)
        if not id:
            id = self._getUniqueId()
            
        params = dict(PluginName = kw.get('plugin_name'),
                      Identifier = id,
                      async      = kw.get('async',False),
                      callback   = kw.get('callback',None))
        
        for key, val in kw.get('plugin_params',{}).iteritems():
            params.update({'Param.%s' % str(key) : val})
        
        return self._submitCmd(id, "FCPPluginMessage", **params)
    
    #@+node:get
    def get(self, uri, **kw):
        """
        Does a direct get of a key
    
        Keywords:
            - async - whether to return immediately with a job ticket object, default
              False (wait for completion)
            - persistence - default 'connection' - the kind of persistence for
              this request. If 'reboot' or 'forever', this job will be able to
              be recalled in subsequent FCP sessions. Other valid values are
              'reboot' and 'forever', as per FCP spec
            - Global - default false - if evaluates to true, puts this request
              on the global queue. Note the capital G in Global. If you set this,
              persistence must be 'reboot' or 'forever'
            - Verbosity - default 0 - sets the Verbosity mask passed in the
              FCP message - case-sensitive
            - priority - the PriorityClass for retrieval, default 2, may be between
              0 (highest) to 6 (lowest)
    
            - dsnly - whether to only check local datastore
            - ignoreds - don't check local datastore
    
            - file - if given, this is a pathname to which to store the retrieved key
            - followRedirect - follow a redirect if true, otherwise fail the get
            - nodata - if true, no data will be returned. This can be a useful
              test of whether a key is retrievable, without having to consume
              resources by retrieving it
            - stream - if given, this is a writeable file object, to which the
              received data should be written a chunk at a time
            - timeout - timeout for completion, in seconds, default one year
    
        Returns a 3-tuple, depending on keyword args:
            - if 'file' is given, returns (mimetype, pathname) if key is returned
            - if 'file' is not given, returns (mimetype, data, msg) if key is returned
            - if 'nodata' is true, returns (mimetype, 1) if key is returned
            - if 'stream' is given, returns (mimetype, None) if key is returned,
              because all the data will have been written to the stream
        If key is not found, raises an exception
        """
        self._log(INFO, "get: uri=%s" % uri)
    
        self._log(DETAIL, "get: kw=%s" % kw)
    
        # ---------------------------------
        # format the request
        opts = {}
    
        id = kw.pop("id", None)
        if not id:
            id = self._getUniqueId()
    
        opts['async'] = kw.pop('async', False)
        opts['followRedirect'] = kw.pop('followRedirect', False)
        opts['waituntilsent'] = kw.get('waituntilsent', False)
        if kw.has_key('callback'):
            opts['callback'] = kw['callback']
        opts['Persistence'] = kw.pop('persistence', 'connection')
        if kw.get('Global', False):
            print "global get"
            opts['Global'] = "true"
        else:
            opts['Global'] = "false"
    
        opts['Verbosity'] = kw.get('Verbosity', 0)
    
        if opts['Global'] == 'true' and opts['Persistence'] == 'connection':
            raise Exception("Global requests must be persistent")
    
        file = kw.pop("file", None)
        if file:
            # make sure we have an absolute path
            file = os.path.abspath(file)
            opts['ReturnType'] = "disk"
            #opts['File'] = file
            opts['Filename'] = file
            # need to do a TestDDARequest to have a chance of a
            # successful get to file.
            self.testDDA(Directory=os.path.dirname(file), 
                         WantWriteDirectory=True)
    
        elif kw.get('nodata', False):
            nodata = True
            opts['ReturnType'] = "none"
        elif kw.has_key('stream'):
            opts['ReturnType'] = "direct"
            opts['stream'] = kw['stream']
        else:
            nodata = False
            opts['ReturnType'] = "direct"
        
        opts['Identifier'] = id
        
        if kw.get("ignoreds", False):
            opts["IgnoreDS"] = "true"
        else:
            opts["IgnoreDS"] = "false"
        
        if kw.get("dsonly", False):
            opts["DSOnly"] = "true"
        else:
            opts["DSOnly"] = "false"
        
    #    if uri.startswith("freenet:CHK@") or uri.startswith("CHK@"):
    #        uri = os.path.splitext(uri)[0]
    
        # process uri, including possible namesite lookups
        uri = uri.split("freenet:")[-1]
        if len(uri) < 5 or (uri[:4] not in ('SSK@', 'KSK@', 'CHK@', 'USK@', 'SVK@')):
            # we seem to have a 'domain name' uri
            try:
                domain, rest = uri.split("/", 1)
            except:
                domain = uri
                rest = ''
            
            tgtUri = self.namesiteLookup(domain)
            if not tgtUri:
                raise FCPNameLookupFailure(
                        "Failed to resolve freenet domain '%s'" % domain)
            if rest:
                uri = (tgtUri + "/" + rest).replace("//", "/")
            else:
                uri = tgtUri
            
        opts['URI'] = uri
    
        opts['MaxRetries'] = kw.get("maxretries", -1)
        opts['MaxSize'] = kw.get("maxsize", "1000000000000")
        opts['PriorityClass'] = int(kw.get("priority", 2))
    
        opts['timeout'] = int(kw.pop("timeout", ONE_YEAR))
    
        #print "get: opts=%s" % opts
    
        # ---------------------------------
        # now enqueue the request
        return self._submitCmd(id, "ClientGet", **opts)
    
    #@-node:get
    #@+node:put
    def put(self, uri="CHK@", **kw):
        """
        Inserts a key
        
        Arguments:
            - uri - uri under which to insert the key
        
        Keywords - you must specify one of the following to choose an insert mode:
            - file - path of file from which to read the key data
            - data - the raw data of the key as string
            - dir - the directory to insert, for freesite insertion
            - redirect - the target URI to redirect to
    
        Keywords for 'dir' mode:
            - name - name of the freesite, the 'sitename' in SSK@privkey/sitename'
            - usk - whether to insert as a USK (USK@privkey/sitename/version/), default False
            - version - valid if usk is true, default 0
    
        Keywords for 'file' and 'data' modes:
            - chkonly - only generate CHK, don't insert - default false
            - dontcompress - do not compress on insert - default false
    
        Keywords for 'file', 'data' and 'redirect' modes:
            - mimetype - the mime type, default text/plain
    
        Keywords valid for all modes:
            - async - whether to do the job asynchronously, returning a job ticket
              object (default False)
            - waituntilsent - default False, if True, and if async=True, waits
              until the command has been sent to the node before returning a 
              job object
            - persistence - default 'connection' - the kind of persistence for
              this request. If 'reboot' or 'forever', this job will be able to
              be recalled in subsequent FCP sessions. Other valid values are
              'reboot' and 'forever', as per FCP spec
            - Global - default false - if evaluates to true, puts this request
              on the global queue. Note the capital G in Global. If you set this,
              persistence must be 'reboot' or 'forever'
            - Verbosity - default 0 - sets the Verbosity mask passed in the
              FCP message - case-sensitive
    
            - maxretries - maximum number of retries, default 3
            - priority - the PriorityClass for retrieval, default 3, may be between
              0 (highest) to 6 (lowest)
            - realtime true/false - sets the RealTimeRequest flag.
    
            - timeout - timeout for completion, in seconds, default one year
    
        Notes:
            - exactly one of 'file', 'data' or 'dir' keyword arguments must be present
        """
        # divert to putdir if dir keyword present
        if kw.has_key('dir'):
            self._log(DETAIL, "put => putdir")
            return self.putdir(uri, **kw)
    
        # ---------------------------------
        # format the request
        opts = {}
    
        opts['async'] = kw.get('async', False)
        opts['waituntilsent'] = kw.get('waituntilsent', False)
        opts['keep'] = kw.get('keep', False)
        if kw.has_key('callback'):
            opts['callback'] = kw['callback']
    
        self._log(DETAIL, "put: uri=%s async=%s waituntilsent=%s" % (
                            uri, opts['async'], opts['waituntilsent']))
    
        opts['Persistence'] = kw.pop('persistence', 'connection')
        if kw.get('Global', False):
            opts['Global'] = "true"
        else:
            opts['Global'] = "false"
    
        if opts['Global'] == 'true' and opts['Persistence'] == 'connection':
            raise Exception("Global requests must be persistent")
    
        # process uri, including possible namesite lookups
        uri = uri.split("freenet:")[-1]
        if len(uri) < 4 or (uri[:4] not in ('SSK@', 'KSK@', 'CHK@', 'USK@', 'SVK@')):
            # we seem to have a 'domain name' uri
            try:
                domain, rest = uri.split("/", 1)
            except:
                domain = uri
                rest = ''
            
            tgtUri = self.namesiteLookup(domain)
            if not tgtUri:
                raise FCPNameLookupFailure(
                        "Failed to resolve freenet domain '%s'" % domain)
            if rest:
                uri = (tgtUri + "/" + rest).replace("//", "/")
            else:
                uri = tgtUri
    
        opts['URI'] = uri
        
        # determine a mimetype
        mimetype = kw.get("mimetype", None)
        if kw.has_key('mimetype'):
            # got an explicit mimetype - use it
            mimetype = kw['mimetype']
        else:
            # not explicitly given - figure one out
            ext = os.path.splitext(uri)[1]
            if not ext:
                # no CHK@ file extension, try for filename
                if kw.has_key('file'):
                    # try to grab a file extension from inserted file
                    ext = os.path.splitext(kw['file'])[1]
                if not ext:
                    # last resort fallback
                    ext = ".txt"
    
            # got some kind of 'file extension', convert to mimetype
            try:
                mimetype = mimetypes.guess_type(ext)[0] or "text/plain"
            except:
                mimetype = "text/plain"
    
        # now can specify the mimetype
        opts['Metadata.ContentType'] = mimetype
    
        id = kw.pop("id", None)
        if not id:
            id = self._getUniqueId()
        opts['Identifier'] = id
    
        chkOnly = toBool(kw.get("chkonly", "false"))
    
        opts['Verbosity'] = kw.get('Verbosity', 0)
        opts['MaxRetries'] = kw.get("maxretries", -1)
        opts['PriorityClass'] = kw.get("priority", 3)
        opts['RealTimeFlag'] = toBool(kw.get("realtime", "false"))
        opts['GetCHKOnly'] = chkOnly
        opts['DontCompress'] = toBool(kw.get("nocompress", "false"))
        
        if kw.has_key("file"):
            filepath = os.path.abspath(kw['file'])
            opts['UploadFrom'] = "disk"
            opts['Filename'] = filepath
            if not kw.has_key("mimetype"):
                opts['Metadata.ContentType'] = mimetypes.guess_type(kw['file'])[0] or "text/plain"
            # TODO: Add a base64 encoded sha256 hash of the file
            opts['FileHash'] = base64.encodestring(
                sha256dda(self.connectionidentifier, id, 
                          path=filepath))
    
        elif kw.has_key("data"):
            opts["UploadFrom"] = "direct"
            opts["Data"] = kw['data']
            targetFilename = kw.get('name')
            if targetFilename:
                opts["TargetFilename"] = targetFilename
    
        elif kw.has_key("redirect"):
            opts["UploadFrom"] = "redirect"
            opts["TargetURI"] = kw['redirect']
        elif chkOnly != "true":
            raise Exception("Must specify file, data or redirect keywords")
    
        opts['timeout'] = int(kw.get("timeout", ONE_YEAR))
    
        #print "sendEnd=%s" % sendEnd
    
        # ---------------------------------
        # now dispatch the job
        return self._submitCmd(id, "ClientPut", **opts)
    
    #@-node:put
    #@+node:putdir
    def putdir(self, uri, **kw):
        """
        Inserts a freesite
    
        Arguments:
            - uri - uri under which to insert the key
        
        Keywords:
            - dir - the directory to insert - mandatory, no default.
              This directory must contain a toplevel index.html file
            - name - the name of the freesite, defaults to 'freesite'
            - usk - set to True to insert as USK (Default false)
            - version - the USK version number, default 0
            
            - filebyfile - default False - if True, manually inserts
              each constituent file, then performs the ClientPutComplexDir
              as a manifest full of redirects. You *must* use this mode
              if inserting from across a LAN
    
            - maxretries - maximum number of retries, default 3
            - priority - the PriorityClass for retrieval, default 2, may be between
              0 (highest) to 6 (lowest)
    
            - id - the job identifier, for persistent requests
            - async - default False - if True, return immediately with a job ticket
            - persistence - default 'connection' - the kind of persistence for
              this request. If 'reboot' or 'forever', this job will be able to
              be recalled in subsequent FCP sessions. Other valid values are
              'reboot' and 'forever', as per FCP spec
            - Global - default false - if evaluates to true, puts this request
              on the global queue. Note the capital G in Global. If you set this,
              persistence must be 'reboot' or 'forever'
            - Verbosity - default 0 - sets the Verbosity mask passed in the
              FCP message - case-sensitive
            - allatonce - default False - if set, and if filebyfile is set, then
              all files of the site will be inserted simultaneously, which can give
              a nice speed-up for small to moderate sites, but cruel choking on
              large sites; use with care
            - globalqueue - perform the inserts on the global queue, which will
              survive node reboots
    
            - timeout - timeout for completion, in seconds, default one year
    
    
        Returns:
            - the URI under which the freesite can be retrieved
        """
        log = self._log
        log(INFO, "putdir: uri=%s dir=%s" % (uri, kw['dir']))
    
        #@    <<process keyword args>>
        #@+node:<<process keyword args>>
        # --------------------------------------------------------------
        # process keyword args
        
        chkonly = False
        #chkonly = True
        
        # get keyword args
        dir = kw['dir']
        sitename = kw.get('name', 'freesite')
        usk = kw.get('usk', False)
        version = kw.get('version', 0)
        maxretries = kw.get('maxretries', 3)
        priority = kw.get('priority', 4)
        Verbosity = kw.get('Verbosity', 0)
        
        filebyfile = kw.get('filebyfile', False)
        
        #if filebyfile:
        #    raise Hell
        
        if kw.has_key('allatonce'):
            allAtOnce = kw['allatonce']
            filebyfile = True
        else:
            allAtOnce = False
        
        if kw.has_key('maxconcurrent'):
            maxConcurrent = kw['maxconcurrent']
            filebyfile = True
            allAtOnce = True
        else:
            maxConcurrent = 10
        
        if kw.get('globalqueue', False):
            globalMode = True
            globalWord = "true"
            persistence = "forever"
        else:
            globalMode = False
            globalWord = "false"
            persistence = "connection"
        
        id = kw.pop("id", None)
        if not id:
            id = self._getUniqueId()
        
        # derive final URI for insert
        uriFull = uri + sitename + "/"
        if kw.get('usk', False):
            uriFull += "%d/" % int(version)
            uriFull = uriFull.replace("SSK@", "USK@")
            while uriFull.endswith("/"):
                uriFull = uriFull[:-1]
        
        manifestDict = kw.get('manifest', None)
        
        #@-node:<<process keyword args>>
        #@nl
    
        #@    <<get inventory>>
        #@+node:<<get inventory>>
        # --------------------------------------------------------------
        # procure a manifest dict, whether supplied by caller or derived
        if manifestDict:
            # work from the manifest provided by caller
            #print "got manifest kwd"
            #print manifestDict
            manifest = []
            for relpath, attrDict in manifestDict.items():
                if attrDict['changed'] or (relpath == "index.html"):
                    attrDict['relpath'] = relpath
                    attrDict['fullpath'] = os.path.join(dir, relpath)
                    manifest.append(attrDict)
        else:
            # build manifest by reading the directory
            #print "no manifest kwd"
            manifest = readdir(kw['dir'])
            manifestDict = {}
            for rec in manifest:
                manifestDict[rec['relpath']] = rec
            #print manifestDict
        
        #@-node:<<get inventory>>
        #@nl
        
        #@    <<global mode>>
        #@+node:<<global mode>>
        if 0:
            #@    <<derive chks>>
            #@+node:<<derive chks>>
            # --------------------------------------------------------------
            # derive CHKs for all items
            
            log(INFO, "putdir: determining chks for all files")
            
            for filerec in manifest:
                
                # get the record and its fields
                relpath = filerec['relpath']
                fullpath = filerec['fullpath']
                mimetype = filerec['mimetype']
            
                # get raw file contents
                raw = file(fullpath, "rb").read()
            
                # determine CHK
                uri = self.put("CHK@",
                               data=raw,
                               mimetype=mimetype,
                               Verbosity=Verbosity,
                               chkonly=True,
                               priority=priority,
                               )
            
                if uri != filerec.get('uri', None):
                    filerec['changed'] = True
                    filerec['uri'] = uri
            
                log(INFO, "%s -> %s" % (relpath, uri))
            
            #@-node:<<derive chks>>
            #@nl
        
            #@    <<build chk-based manifest>>
            #@+node:<<build chk-based manifest>>
            if filebyfile:
                
                # --------------------------------------------------------------
                # now can build up a command buffer to insert the manifest
                # since we know all the file chks
                msgLines = ["ClientPutComplexDir",
                            "Identifier=%s" % id,
                            "Verbosity=%s" % Verbosity,
                            "MaxRetries=%s" % maxretries,
                            "PriorityClass=%s" % priority,
                            "URI=%s" % uriFull,
                            #"Persistence=%s" % kw.get("persistence", "connection"),
                            "DefaultName=index.html",
                            ]
                # support global queue option
                if globalMode:
                    msgLines.extend([
                        "Persistence=forever",
                        "Global=true",
                        ])
                else:
                    msgLines.extend([
                        "Persistence=connection",
                        "Global=false",
                        ])
                
                # add each file's entry to the command buffer
                n = 0
                default = None
                for filerec in manifest:
                    relpath = filerec['relpath']
                    mimetype = filerec['mimetype']
                
                    log(DETAIL, "n=%s relpath=%s" % (repr(n), repr(relpath)))
                
                    msgLines.extend(["Files.%d.Name=%s" % (n, relpath),
                                     "Files.%d.UploadFrom=redirect" % n,
                                     "Files.%d.TargetURI=%s" % (n, filerec['uri']),
                                    ])
                    n += 1
                
                # finish the command buffer
                msgLines.append("EndMessage")
                manifestInsertCmdBuf = "\n".join(msgLines) + "\n"
                
                # gotta log the command buffer here, since it's not sent via .put()
                for line in msgLines:
                    log(DETAIL, line)
            
                #raise Exception("debugging")
            
            #@-node:<<build chk-based manifest>>
            #@nl
            
        #@-node:<<global mode>>
        #@nl
    
        #@    <<single-file inserts>>
        #@+node:<<single-file inserts>>
        # --------------------------------------------------------------
        # for file-by-file mode, queue up the inserts and await completion
        jobs = []
        #allAtOnce = False
        
        if filebyfile:
            
            log(INFO, "putdir: starting file-by-file inserts")
        
            lastProgressMsgTime = time.time()
        
            # insert each file, one at a time
            nTotal = len(manifest)
        
            # output status messages, and manage concurrent inserts
            while True:
                # get progress counts
                nQueued = len(jobs)
                nComplete = len(
                                filter(
                                    lambda j: j.isComplete(),
                                    jobs
                                    )
                                )
                nWaiting = nTotal - nQueued
                nInserting = nQueued - nComplete
        
                # spit a progress message every 10 seconds
                now = time.time()
                if now - lastProgressMsgTime >= 10:
                    lastProgressMsgTime = time.time()
                    log(INFO,
                        "putdir: waiting=%s inserting=%s done=%s total=%s" % (
                            nWaiting, nInserting, nComplete, nTotal)
                        )
        
                # can bail if all done
                if nComplete == nTotal:
                    log(INFO, "putdir: all inserts completed (or failed)")
                    break
        
                # wait and go round again if concurrent inserts are maxed
                if nInserting >= maxConcurrent:
                    time.sleep(1)
                    continue
        
                # just go round again if manifest is empty (all remaining are in progress)
                if len(manifest) == 0:
                    time.sleep(1)
                    continue
        
                # got >0 waiting jobs and >0 spare slots, so we can submit a new one
                filerec = manifest.pop(0)
                relpath = filerec['relpath']
                fullpath = filerec['fullpath']
                mimetype = filerec['mimetype']
        
                #manifestDict[relpath] = filerec
        
                log(INFO, "Launching insert of %s" % relpath)
        
        
                # gotta suck raw data, since we might be inserting to a remote FCP
                # service (which means we can't use 'file=' (UploadFrom=pathmae) keyword)
                raw = file(fullpath, "rb").read()
        
                print "globalMode=%s persistence=%s" % (globalMode, persistence)
        
                # fire up the insert job asynchronously
                job = self.put("CHK@",
                               data=raw,
                               mimetype=mimetype,
                               async=1,
                               waituntilsent=1,
                               Verbosity=Verbosity,
                               chkonly=chkonly,
                               priority=priority,
                               Global=globalMode,
                               Persistence=persistence,
                               )
                jobs.append(job)
                filerec['job'] = job
                job.filerec = filerec
        
                # wait for that job to finish if we are in the slow 'one at a time' mode
                if not allAtOnce:
                    job.wait()
                    log(INFO, "Insert finished for %s" % relpath)
        
            # all done
            log(INFO, "All raw files now inserted (or failed)")
        
        
        #@-node:<<single-file inserts>>
        #@nl
        
        #@    <<build manifest insertion cmd>>
        #@+node:<<build manifest insertion cmd>>
        # --------------------------------------------------------------
        # now can build up a command buffer to insert the manifest
        msgLines = ["ClientPutComplexDir",
                    "Identifier=%s" % id,
                    "Verbosity=%s" % Verbosity,
                    "MaxRetries=%s" % maxretries,
                    "PriorityClass=%s" % priority,
                    "URI=%s" % uriFull,
                    #"Persistence=%s" % kw.get("persistence", "connection"),
                    "DefaultName=index.html",
                    ]
        # support global queue option
        if kw.get('Global', False):
            msgLines.extend([
                "Persistence=forever",
                "Global=true",
                ])
        else:
            msgLines.extend([
                "Persistence=connection",
                "Global=false",
                ])
        
        # add each file's entry to the command buffer
        n = 0
        default = None
        for job in jobs:
            filerec = job.filerec
            relpath = filerec['relpath']
            fullpath = filerec['fullpath']
            mimetype = filerec['mimetype']
        
            # don't add if the file failed to insert
            if filebyfile:
                if isinstance(filerec['job'].result, Exception):
                    log(ERROR, "File %s failed to insert" % relpath)
                    continue
        
            log(DETAIL, "n=%s relpath=%s" % (repr(n), repr(relpath)))
        
            msgLines.extend(["Files.%d.Name=%s" % (n, relpath),
                             ])
            if filebyfile:
                #uri = filerec['uri'] or filerec['job'].result
                uri = job.result
                if not uri:
                    raise Exception("Can't find a URI for file %s" % filerec['relpath'])
        
                msgLines.extend(["Files.%d.UploadFrom=redirect" % n,
                                 "Files.%d.TargetURI=%s" % (n, uri),
                                ])
            else:
                msgLines.extend(["Files.%d.UploadFrom=disk" % n,
                                 "Files.%d.Filename=%s" % (n, fullpath),
                                ])
            n += 1
        
        # finish the command buffer
        msgLines.append("EndMessage")
        manifestInsertCmdBuf = "\n".join(msgLines) + "\n"
        
        # gotta log the command buffer here, since it's not sent via .put()
        for line in msgLines:
            log(DETAIL, line)
        
        #@-node:<<build manifest insertion cmd>>
        #@nl
        
        #@    <<insert manifest>>
        #@+node:<<insert manifest>>
        # --------------------------------------------------------------
        # now dispatch the manifest insertion job
        if chkonly:
            finalResult = "no_uri"
        else:
            finalResult = self._submitCmd(
                            id, "ClientPutComplexDir",
                            rawcmd=manifestInsertCmdBuf,
                            async=kw.get('async', False),
                            waituntilsent=kw.get('waituntilsent', False),
                            callback=kw.get('callback', False),
                            #Persistence=kw.get('Persistence', 'connection'),
                            )
        
        #@-node:<<insert manifest>>
        #@nl
        
        # finally all done, return result or job ticket
        return finalResult
    
    def modifyconfig(self, **kw):
        """
        Modifies node configuration
        
        Keywords:
            - async - whether to do this call asynchronously, and
              return a JobTicket object
            - callback - if given, this should be a callable which accepts 2
              arguments:
                  - status - will be one of 'successful', 'failed' or 'pending'
                  - value - depends on status:
                      - if status is 'successful', this will contain the value
                        returned from the command
                      - if status is 'failed' or 'pending', this will contain
                        a dict containing the response from node
            - keywords, which are the same as for the FCP message and documented in the wiki: http://wiki.freenetproject.org/FCP2p0ModifyConfig
        """
        return self._submitCmd("__global", "ModifyConfig", **kw)
    
    #@-node:putdir
    #@+node:getconfig
    def getconfig(self, **kw):
        """
        Gets node configuration
        
        Keywords:
            - async - whether to do this call asynchronously, and
              return a JobTicket object
            - callback - if given, this should be a callable which accepts 2
              arguments:
                  - status - will be one of 'successful', 'failed' or 'pending'
                  - value - depends on status:
                      - if status is 'successful', this will contain the value
                        returned from the command
                      - if status is 'failed' or 'pending', this will contain
                        a dict containing the response from node
            - WithCurrent - default False - if True, the current configuration settings will be returned in the "current" tree of the ConfigData message fieldset
            - WithShortDescription - default False - if True, the configuration setting short descriptions will be returned in the "shortDescription" tree of the ConfigData message fieldset
            - other keywords, which are the same as for the FCP message and documented in the wiki: http://wiki.freenetproject.org/FCP2p0GetConfig
        """
        
        return self._submitCmd("__global", "GetConfig", **kw)
    
    #@-node:getconfig
    #@+node:invertprivate
    def invertprivate(self, privatekey):
        """
        Converts an SSK or USK private key to a public equivalent
        """
        privatekey = privatekey.strip().split("freenet:")[-1]
    
        isUsk = privatekey.startswith("USK@")
        
        if isUsk:
            privatekey = privatekey.replace("USK@", "SSK@")
    
        bits = privatekey.split("/", 1)
        mainUri = bits[0]
    
        uri = self.put(mainUri+"/foo", data="bar", chkonly=1)
    
        uri = uri.split("/")[0]
        uri = "/".join([uri] + bits[1:])
    
        if isUsk:
            uri = uri.replace("SSK@", "USK@")
    
        return uri
    
    #@-node:invertprivate
    #@+node:redirect
    def redirect(self, srcKey, destKey, **kw):
        """
        Inserts key srcKey, as a redirect to destKey.
        srcKey must be a KSK, or a path-less SSK or USK (and not a CHK)
        """
        uri = self.put(srcKey, redirect=destKey, **kw)
    
        return uri
    
    #@-node:redirect
    #@+node:genchk
    def genchk(self, **kw):
        """
        Returns the CHK URI under which a data item would be
        inserted.
        
        Keywords - you must specify one of the following:
            - file - path of file from which to read the key data
            - data - the raw data of the key as string
    
        Keywords - optional:
            - mimetype - defaults to text/plain - THIS AFFECTS THE CHK!!
        """
        return self.put(chkonly=True, **kw)
    
    #@-node:genchk
    #@+node:listpeers
    def listpeers(self, **kw):
        """
        Gets the list of peers from the node
        
        Keywords:
            - async - whether to do this call asynchronously, and
              return a JobTicket object
            - callback - if given, this should be a callable which accepts 2
              arguments:
                  - status - will be one of 'successful', 'failed' or 'pending'
                  - value - depends on status:
                      - if status is 'successful', this will contain the value
                        returned from the command
                      - if status is 'failed' or 'pending', this will contain
                        a dict containing the response from node
            - WithMetadata - default False - if True, returns a peer's metadata
            - WithVolatile - default False - if True, returns a peer's volatile info
        """
        
        return self._submitCmd("__global", "ListPeers", **kw)
    
    #@-node:listpeers
    #@+node:listpeernotes
    def listpeernotes(self, **kw):
        """
        Gets the list of peer notes for a given peer from the node
        
        Keywords:
            - async - whether to do this call asynchronously, and
              return a JobTicket object
            - callback - if given, this should be a callable which accepts 2
              arguments:
                  - status - will be one of 'successful', 'failed' or 'pending'
                  - value - depends on status:
                      - if status is 'successful', this will contain the value
                        returned from the command
                      - if status is 'failed' or 'pending', this will contain
                        a dict containing the response from node
            - NodeIdentifier - one of name, identity or IP:port for the desired peer
        """
        
        return self._submitCmd("__global", "ListPeerNotes", **kw)
    
    #@-node:listpeernotes
    #@+node:refstats
    def refstats(self, **kw):
        """
        Gets node reference and possibly node statistics.
        
        Keywords:
            - async - whether to do this call asynchronously, and
              return a JobTicket object
            - callback - if given, this should be a callable which accepts 2
              arguments:
                  - status - will be one of 'successful', 'failed' or 'pending'
                  - value - depends on status:
                      - if status is 'successful', this will contain the value
                        returned from the command
                      - if status is 'failed' or 'pending', this will contain
                        a dict containing the response from node
            - GiveOpennetRef - default False - if True, return the node's Opennet reference rather than the node's Darknet reference
            - WithPrivate - default False - if True, includes the node's private node reference fields
            - WithVolatile - default False - if True, returns a node's volatile info
        """
        
        return self._submitCmd("__global", "GetNode", **kw)
    
    #@-node:refstats
    #@+node:testDDA
    def testDDA(self, **kw):
        """
        Test for Direct Disk Access capability on a directory (can the node and the FCP client both access the same directory?)
        
        Keywords:
            - async - whether to do this call asynchronously, and
              return a JobTicket object
            - callback - if given, this should be a callable which accepts 2
              arguments:
                  - status - will be one of 'successful', 'failed' or 'pending'
                  - value - depends on status:
                      - if status is 'successful', this will contain the value
                        returned from the command
                      - if status is 'failed' or 'pending', this will contain
                        a dict containing the response from node
            - Directory - directory to test
            - WithReadDirectory - default False - if True, want node to read from directory for a put operation
            - WithWriteDirectory - default False - if True, want node to write to directory for a get operation
        """
        
        requestResult = self._submitCmd("__global", "TestDDARequest", **kw)
        writeFilename = None;
        kw = {};
        kw[ 'Directory' ] = requestResult[ 'Directory' ];
        if( requestResult.has_key( 'ReadFilename' )):
            readFilename = requestResult[ 'ReadFilename' ];
            readFile = open( readFilename, 'rb' );
            readFileContents = readFile.read();
            readFile.close();
            kw[ 'ReadFilename' ] = readFilename;
            kw[ 'ReadContent' ] = readFileContents;
            
        if( requestResult.has_key( 'WriteFilename' ) and requestResult.has_key( 'ContentToWrite' )):
            writeFilename = requestResult[ 'WriteFilename' ];
            contentToWrite = requestResult[ 'ContentToWrite' ];
            writeFile = open( writeFilename, 'w+b' );
            writeFileContents = writeFile.write( contentToWrite );
            writeFile.close();
            writeFileStatObject = os.stat( writeFilename );
            writeFileMode = writeFileStatObject.st_mode;
            os.chmod( writeFilename, writeFileMode | stat.S_IREAD | stat.S_IRUSR | stat.S_IRGRP | stat.S_IROTH );
            
        responseResult = self._submitCmd("__global", "TestDDAResponse", **kw)
        if( None != writeFilename ):
            try:
                os.remove( writeFilename );
            except OSError, msg:
                pass;
        return responseResult;
    
    #@-node:testDDA
    #@+node:addpeer
    def addpeer(self, **kw):
        """
        Add a peer to the node
        
        Keywords:
            - async - whether to do this call asynchronously, and
              return a JobTicket object
            - callback - if given, this should be a callable which accepts 2
              arguments:
                  - status - will be one of 'successful', 'failed' or 'pending'
                  - value - depends on status:
                      - if status is 'successful', this will contain the value
                        returned from the command
                      - if status is 'failed' or 'pending', this will contain
                        a dict containing the response from node
            - File - filepath of a file containing a noderef in the node's directory
            - URL - URL of a copy of a peer's noderef to add
            - kwdict - If neither File nor URL are provided, the fields of a noderef can be passed in the form of a Python dictionary using the kwdict keyword
        """
        
        return self._submitCmd("__global", "AddPeer", **kw)
    
    #@-node:addpeer
    #@+node:listpeer
    def listpeer(self, **kw):
        """
        Modify settings on one of the node's peers
        
        Keywords:
            - async - whether to do this call asynchronously, and
              return a JobTicket object
            - callback - if given, this should be a callable which accepts 2
              arguments:
                  - status - will be one of 'successful', 'failed' or 'pending'
                  - value - depends on status:
                      - if status is 'successful', this will contain the value
                        returned from the command
                      - if status is 'failed' or 'pending', this will contain
                        a dict containing the response from node
            - NodeIdentifier - one of name (except for opennet peers), identity or IP:port for the desired peer
        """
        
        return self._submitCmd("__global", "ListPeer", **kw)
    
    #@-node:listpeer
    #@+node:modifypeer
    def modifypeer(self, **kw):
        """
        Modify settings on one of the node's peers
        
        Keywords:
            - async - whether to do this call asynchronously, and
              return a JobTicket object
            - callback - if given, this should be a callable which accepts 2
              arguments:
                  - status - will be one of 'successful', 'failed' or 'pending'
                  - value - depends on status:
                      - if status is 'successful', this will contain the value
                        returned from the command
                      - if status is 'failed' or 'pending', this will contain
                        a dict containing the response from node
            - IsDisabled - default False - enables or disabled the peer accordingly
            - IsListenOnly - default False - sets ListenOnly on the peer
            - NodeIdentifier - one of name, identity or IP:port for the desired peer
        """
        
        return self._submitCmd("__global", "ModifyPeer", **kw)
    
    #@-node:modifypeer
    #@+node:modifypeernote
    def modifypeernote(self, **kw):
        """
        Modify settings on one of the node's peers
        
        Keywords:
            - async - whether to do this call asynchronously, and
              return a JobTicket object
            - callback - if given, this should be a callable which accepts 2
              arguments:
                  - status - will be one of 'successful', 'failed' or 'pending'
                  - value - depends on status:
                      - if status is 'successful', this will contain the value
                        returned from the command
                      - if status is 'failed' or 'pending', this will contain
                        a dict containing the response from node
            - NodeIdentifier - one of name, identity or IP:port for the desired peer
            - NoteText - base64 encoded string of the desired peer note text
            - PeerNoteType - code number of peer note type: currently only private peer note is supported by the node with code number 1 
        """
        
        return self._submitCmd("__global", "ModifyPeerNote", **kw)
    
    #@-node:modifypeernote
    #@+node:removepeer
    def removepeer(self, **kw):
        """
        Removes a peer from the node
        
        Keywords:
            - async - whether to do this call asynchronously, and
              return a JobTicket object
            - callback - if given, this should be a callable which accepts 2
              arguments:
                  - status - will be one of 'successful', 'failed' or 'pending'
                  - value - depends on status:
                      - if status is 'successful', this will contain the value
                        returned from the command
                      - if status is 'failed' or 'pending', this will contain
                        a dict containing the response from node
            - NodeIdentifier - one of name, identity or IP:port for the desired peer
        """
        
        return self._submitCmd("__global", "RemovePeer", **kw)
    
    #@-node:removepeer
    #@-others
    
    #@-node:FCP Primitives
    #@+node:Namesite primitives
    # methods for namesites
    
    #@+others
    #@+node:namesiteInit
    def namesiteInit(self, path):
        """
        Initialise the namesites layer and load our namesites list
        """
        if path:
            self.namesiteFile = path
        else:
            self.namesiteFile = os.path.join(os.path.expanduser("~"), ".freenames")
    
        self.namesiteLocals = []
        self.namesitePeers = []
    
        # create empty file 
        if os.path.isfile(self.namesiteFile):
            self.namesiteLoad()
        else:
            self.namesiteSave()
    
    #@-node:namesiteInit
    #@+node:namesiteLoad
    def namesiteLoad(self):
        """
        """
        try:
            parser = pseudopythonparser.Parser()
            env = parser.parse(file(self.namesiteFile).read())
            self.namesiteLocals = env['locals']
            self.namesitePeers = env['peers']
        except:
            traceback.print_exc()
            env = {}
    
    #@-node:namesiteLoad
    #@+node:namesiteSave
    def namesiteSave(self):
        """
        Save the namesites list
        """
        f = file(self.namesiteFile, "w")
    
        f.write("# pyfcp namesites registration file\n\n")
    
        pp = pprint.PrettyPrinter(width=72, indent=2, stream=f)
    
        f.write("locals = ")
        pp.pprint(self.namesiteLocals)
        f.write("\n")
    
        f.write("peers = ")
        pp.pprint(self.namesitePeers)
        f.write("\n")
    
        f.close()
    
    #@-node:namesiteSave
    #@+node:namesiteAddLocal
    def namesiteAddLocal(self, name, privuri=None):
        """
        Create a new nameservice that we own
        """
        if not privuri:
            privuri = self.genkey()[1]
        puburi = self.invertprivate(privuri)
        
        privuri = self.namesiteProcessUri(privuri)
        puburi = self.namesiteProcessUri(puburi)
    
        for rec in self.namesiteLocals:
            if rec['name'] == name:
                raise Exception("Already got a local service called '%s'" % name)
        
        self.namesiteLocals.append(
            {'name':name,
             'privuri':privuri,
             'puburi': puburi,
             'cache': {},
            })
    
        self.namesiteSave()
    
    #@-node:namesiteAddLocal
    #@+node:namesiteDelLocal
    def namesiteDelLocal(self, name):
        """
        Delete a local nameservice
        """
        rec = None
        for r in self.namesiteLocals:
            if r['name'] == name:
                self.namesiteLocals.remove(r)
    
        self.namesiteSave()
    
    #@-node:namesiteDelLocal
    #@+node:namesiteAddRecord
    def namesiteAddRecord(self, localname, domain, uri):
        """
        Adds a (domainname -> uri) record to one of our local
        services
        """
        rec = None
        for r in self.namesiteLocals:
            if r['name'] == localname:
                rec = r
        if not rec:
            raise Exception("No local service '%s'" % localname)
    
        cache = rec['cache']
    
        # bail if domain is known and is pointing to same uri
        if cache.get(domain, None) == uri:
            return
    
        # domain is new, or uri has changed
        cache[domain] = uri
    
        # save local records
        self.namesiteSave()
    
        # determine the insert uri
        localPrivUri = rec['privuri'] + "/" + domain + "/0"
    
        # and stick it in, via global queue
        id = "namesite|%s|%s|%s" % (localname, domain, int(time.time()))
        self.put(
            localPrivUri,
            id=id,
            data=uri,
            persistence="forever",
            Global=True,
            priority=0,
            async=True,
            )
    
        self.refreshPersistentRequests()
    
    #@-node:namesiteAddRecord
    #@+node:namesiteDelRecord
    def namesiteDelRecord(self, localname, domain):
        """
        Removes a domainname record from one of our local
        services
        """
        rec = None
        for r in self.namesiteLocals:
            if r['name'] == localname:
                if domain in r['cache']:
                    del r['cache'][domai]
    
        self.namesiteSave()
    
    #@-node:namesiteDelRecord
    #@+node:namesiteAddPeer
    def namesiteAddPeer(self, name, uri):
        """
        Adds a namesite to our list
        """
        # process URI
        uri = uri.split("freenet:")[-1]
    
        # validate uri TODO reject private uris
        if not uri.startswith("USK"):
            raise Exception("Invalid URI %s, should be a public USK" % uri)
    
        # just uplift the public key part, remove path
        uri = uri.split("freenet:")[-1]
        uri = uri.split("/")[0]
    
        if self.namesiteHasPeer(name):
            raise Exception("Peer nameservice '%s' already exists" % name)
    
        self.namesitePeers.append({'name':name, 'puburi':uri})
    
        self.namesiteSave()
    
    #@-node:namesiteAddPeer
    #@+node:namesiteHasPeer
    def namesiteHasPeer(self, name):
        """
        returns True if we have a peer namesite of given name
        """    
        return self.namesiteGetPeer(name) is not None
    
    #@-node:namesiteHasPeer
    #@+node:namesiteGetPeer
    def namesiteGetPeer(self, name):
        """
        returns record for given peer
        """
        for rec in self.namesitePeers:
            if rec['name'] == name:
                return rec
        return None
    
    #@-node:namesiteGetPeer
    #@+node:namesiteRemovePeer
    def namesiteRemovePeer(self, name):
        """
        Removes a namesite from our list
        """
        for rec in self.namesitePeers:
            if rec['name'] == name:
                self.namesitePeers.remove(rec)
        
        self.namesiteSave()
    
    #@-node:namesiteRemovePeer
    #@+node:namesiteLookup
    def namesiteLookup(self, domain, **kw):
        """
        Attempts a lookup of a given 'domain name' on our designated
        namesites
        
        Arguments:
            - domain - the domain to look up
        
        Keywords:
            - localonly - whether to only search local cache
            - peer - if given, search only that peer's namesite (not locals)
        """
        self.namesiteLoad()
    
        localonly = kw.get('localonly', False)
        peer = kw.get('peer', None)
        
        if not peer:
            # try local cache first
            for rec in self.namesiteLocals:
                if domain in rec['cache']:
                    return rec['cache'][domain]
    
        if localonly:
            return None
    
        # the long step
        for rec in self.namesitePeers:
    
            if peer and (peer != rec['name']):
                continue
    
            uri = rec['puburi'] + "/" + domain + "/0"
    
            try:
                mimetype, tgtUri = self.get(uri)
                return tgtUri
            except:
                pass
    
        return None
    
    #@-node:namesiteLookup
    #@+node:namesiteProcessUri
    def namesiteProcessUri(self, uri):
        """
        Reduces a URI
        """
        # strip 'freenet:'
        uri1 = uri.split("freenet:")[-1]
        
        # change SSK to USK, and split path
        uri1 = uri1.replace("SSK@", "USK@").split("/")[0]
        
        # barf if bad uri
        if not uri1.startswith("USK@"):
            usage("Bad uri %s" % uri)
        
        return uri1
    
    #@-node:namesiteProcessUri
    #@-others
    
    #@-node:Namesite primitives
    #@+node:Other High Level Methods
    # high level client methods
    
    #@+others
    #@+node:listenGlobal
    def listenGlobal(self, **kw):
        """
        Enable listening on global queue
        """
        self._submitCmd(None, "WatchGlobal", Enabled="true", **kw)
    
    #@-node:listenGlobal
    #@+node:ignoreGlobal
    def ignoreGlobal(self, **kw):
        """
        Stop listening on global queue
        """
        self._submitCmd(None, "WatchGlobal", Enabled="false", **kw)
    
    #@-node:ignoreGlobal
    #@+node:purgePersistentJobs
    def purgePersistentJobs(self):
        """
        Cancels all persistent jobs in one go
        """
        for job in self.getPersistentJobs():
            job.cancel()
    
    #@-node:purgePersistentJobs
    #@+node:getAllJobs
    def getAllJobs(self):
        """
        Returns a list of persistent jobs, excluding global jobs
        """
        return self.jobs.values()
    
    #@-node:getAllJobs
    #@+node:getPersistentJobs
    def getPersistentJobs(self):
        """
        Returns a list of persistent jobs, excluding global jobs
        """
        return [j for j in self.jobs.values() if j.isPersistent and not j.isGlobal]
    
    #@-node:getPersistentJobs
    #@+node:getGlobalJobs
    def getGlobalJobs(self):
        """
        Returns a list of global jobs
        """
        return [j for j in self.jobs.values() if j.isGlobal]
    
    #@-node:getGlobalJobs
    #@+node:getTransientJobs
    def getTransientJobs(self):
        """
        Returns a list of non-persistent, non-global jobs
        """
        return [j for j in self.jobs.values() if not j.isPersistent]
    
    #@-node:getTransientJobs
    #@+node:refreshPersistentRequests
    def refreshPersistentRequests(self, **kw):
        """
        Sends a ListPersistentRequests to node, to ensure that
        our records of persistent requests are up to date.
        
        Since, upon connection, the node sends us a list of all
        outstanding persistent requests anyway, I can't really
        see much use for this method. I've only added the method
        for FCP spec compliance
        """
        self._log(DETAIL, "listPersistentRequests")
    
        if self.jobs.has_key('__global'):
            raise Exception("An existing non-identifier job is currently pending")
    
        # ---------------------------------
        # format the request
        opts = {}
    
        id = '__global'
        opts['Identifier'] = id
    
        opts['async'] = kw.pop('async', False)
        if kw.has_key('callback'):
            opts['callback'] = kw['callback']
    
        # ---------------------------------
        # now enqueue the request
        return self._submitCmd(id, "ListPersistentRequests", **opts)
    
    #@-node:refreshPersistentRequests
    #@+node:clearGlobalJob
    def clearGlobalJob(self, id):
        """
        Removes a job from the jobs queue
        """
        self._submitCmd(id, "RemovePersistentRequest",
                        Identifier=id, Global=True, async=True, waituntilsent=True)
    
    #@-node:clearGlobalJob
    #@+node:setSocketTimeout
    def getSocketTimeout(self):
        """
        Gets the socketTimeout for future socket calls;
        returns None if not supported by Python version
        """
        try:
            return self.socket.gettimeout()
        except Exception, e:
            # Socket timeout setting is not available until Python 2.3, so ignore exceptions
            pass
        return None
    
    #@-node:setSocketTimeout
    #@+node:setSocketTimeout
    def setSocketTimeout(self, socketTimeout):
        """
        Sets the socketTimeout for future socket calls
        
        >>> node = FCPNode()
        >>> timeout = node.getSocketTimeout()
        >>> newtimeout = 1800
        >>> node.setSocketTimeout(newtimeout)
        >>> node.getSocketTimeout()
        1800.0
        """
        self.socketTimeout = socketTimeout
        try:
            self.socket.settimeout(self.socketTimeout)
        except Exception, e:
            # Socket timeout setting is not available until Python 2.3, so ignore exceptions
            pass
    
    #@-node:setSocketTimeout
    #@+node:getVerbosity
    def getVerbosity(self):
        """
        Gets the verbosity for future logging calls

        >>> node = FCPNode()
        >>> node.getVerbosity() # default
        3
        >>> node.setVerbosity(INFO)
        >>> node.getVerbosity()
        4
        """
        return self.verbosity
    
    #@-node:getVerbosity
    #@+node:setVerbosity
    def setVerbosity(self, verbosity):
        """
        Sets the verbosity for future logging calls
        """
        self.verbosity = verbosity
    
    #@-node:setVerbosity
    #@+node:shutdown
    def shutdown(self):
        """
        Terminates the manager thread
        
        You should explicitly shutdown any existing nodes
        before exiting your client application
        """
        log = self._log
    
        log(DETAIL, "shutdown: entered")
        if not self.running:
            log(DETAIL, "shutdown: already shut down")
            return
    
        self.running = False
    
        # give the manager thread a chance to bail out
        time.sleep(pollTimeout * 3)
    
        # wait for mgr thread to quit
        log(DETAIL, "shutdown: waiting for manager thread to terminate")
        self.shutdownLock.acquire()
        log(DETAIL, "shutdown: manager thread terminated")
    
        # shut down FCP connection
        if hasattr(self, 'socket'):
            if not self.noCloseSocket:
                self.socket.close()
                del self.socket
    
        # and close the logfile
        if None != self.logfile and self.logfile not in [sys.stdout, sys.stderr]:
            self.logfile.close()
    
        log(DETAIL, "shutdown: done?")
    
    #@-node:shutdown
    #@-others
    
    
    
    #@-node:Other High Level Methods
    #@+node:Manager Thread
    # methods for manager thread
    
    #@+others
    #@+node:_mgrThread
    def _mgrThread(self):
        """
        This thread is the nucleus of pyfcp, and coordinates incoming
        client commands and incoming node responses
        """
        log = self._log
    
        self.shutdownLock.acquire()
    
        log(DETAIL, "FCPNode: manager thread starting")
        try:
            while self.running:
    
                log(NOISY, "_mgrThread: Top of manager thread")
    
                # try for incoming messages from node
                log(NOISY, "_mgrThread: Testing for incoming message")
                if self._msgIncoming():
                    log(DEBUG, "_mgrThread: Retrieving incoming message")
                    msg = self._rxMsg()
                    log(DEBUG, "_mgrThread: Got incoming message, dispatching")
                    self._on_rxMsg(msg)
                    log(DEBUG, "_mgrThread: back from on_rxMsg")
                else:
                    log(NOISY, "_mgrThread: No incoming message from node")
        
                # try for incoming requests from clients
                log(NOISY, "_mgrThread: Testing for client req")
                try:
                    req = self.clientReqQueue.get(True, pollTimeout)
                    log(DEBUG, "_mgrThread: Got client req, dispatching")
                    self._on_clientReq(req)
                    log(DEBUG, "_mgrThread: Back from on_clientReq")
                except Queue.Empty:
                    log(NOISY, "_mgrThread: No incoming client req")
                    pass
    
            self._log(DETAIL, "_mgrThread: Manager thread terminated normally")
    
        except Exception, e:
            traceback.print_exc()
            self._log(CRITICAL, "_mgrThread: manager thread crashed")
    
            # send the exception to all waiting jobs
            for id, job in self.jobs.items():
                job._putResult(e)
            
            # send the exception to all queued jobs
            while True:
                try:
                    job = self.clientReqQueue.get(True, pollTimeout)
                    job._putResult(e)
                except Queue.Empty:
                    log(NOISY, "_mgrThread: No incoming client req")
                    break
    
        self.shutdownLock.release()
    
    #@-node:_mgrThread
    #@+node:_msgIncoming
    def _msgIncoming(self):
        """
        Returns True if a message is coming in from the node
        """
        return len(select.select([self.socket], [], [], pollTimeout)[0]) > 0
    
    #@-node:_msgIncoming
    #@+node:_submitCmd
    def _submitCmd(self, id, cmd, **kw):
        """
        Submits a command for execution
        
        Arguments:
            - id - the command identifier
            - cmd - the command name, such as 'ClientPut'
        
        Keywords:
            - async - whether to return a JobTicket object, rather than
              the command result
            - callback - a function taking 2 args 'status' and 'value'.
              Status is one of 'successful', 'pending' or 'failed'.
              value is the primitive return value if successful, or the raw
              node message if pending or failed
            - followRedirect - follow a redirect if true, otherwise fail the get
            - rawcmd - a raw command buffer to send directly
            - options specific to command such as 'URI'
            - timeout - timeout in seconds for job completion, default 1 year
            - waituntilsent - whether to block until this command has been sent
              to the node, default False
            - keep - whether to keep the job on our jobs list after it completes,
              default False
        
        Returns:
            - if command is sent in sync mode, returns the result
            - if command is sent in async mode, returns a JobTicket
              object which the client can poll or block on later
        """
        if not self.nodeIsAlive:
            raise FCPNodeFailure("%s:%s: node closed connection" % (cmd, id))
    
        log = self._log
    
        log(DEBUG, "_submitCmd: kw=%s" % kw)
    
        async = kw.pop('async', False)
        followRedirect = kw.pop('followRedirect', True)
        stream = kw.pop('stream', None)
        waituntilsent = kw.pop('waituntilsent', False)
        keepjob = kw.pop('keep', False)
        timeout = kw.pop('timeout', ONE_YEAR)
        if( kw.has_key( "kwdict" )):
            kwdict = kw[ "kwdict" ]
            del kw[ "kwdict" ]
            for key in kwdict.keys():
                kw[ key ] = kwdict[ key ]
        job = JobTicket(
            self, id, cmd, kw,
            verbosity=self.verbosity, logger=self._log, keep=keepjob,
            stream=stream)
    
        log(DEBUG, "_submitCmd: timeout=%s" % timeout)
        
        job.followRedirect = followRedirect
    
        if cmd == 'ClientGet':
            job.uri = kw['URI']
    
        if cmd == 'ClientPut':
            job.mimetype = kw['Metadata.ContentType']
    
        self.clientReqQueue.put(job)
    
        log(DEBUG, "_submitCmd: id=%s cmd=%s kw=%s" % (id, cmd, str(kw)[:256]))
    
    
        if async:
            if waituntilsent:
                job.waitTillReqSent()
            return job
        elif cmd in ['WatchGlobal', "RemovePersistentRequest"]:
            return
        else:
            log(DETAIL, "Waiting on job")
            return job.wait(timeout)
    
    #@-node:_submitCmd
    #@+node:_on_clientReq
    def _on_clientReq(self, job):
        """
        takes an incoming request job from client and transmits it to
        the fcp port, and also registers it so the manager thread
        can action responses from the fcp port.
        """
        id = job.id
        cmd = job.cmd
        kw = job.kw
    
        # register the req
        if cmd != 'WatchGlobal':
            self.jobs[id] = job
            self._log(DEBUG, "_on_clientReq: cmd=%s id=%s lock=%s" % (
                cmd, repr(id), job.lock))
        
        # now can send, since we're the only one who will
        self._txMsg(cmd, **kw)
    
        job.timeQueued = int(time.time())
    
        job.reqSentLock.release()
    
    #@-node:_on_clientReq
    #@+node:_on_rxMsg
    def _on_rxMsg(self, msg):
        """
        Handles incoming messages from node
        
        If an incoming message represents the termination of a command,
        the job ticket object will be notified accordingly
        """
        log = self._log
    
        # find the job this relates to
        id = msg.get('Identifier', '__global')
    
        hdr = msg['header']
    
        job = self.jobs.get(id, None)
        if not job:
            # we have a global job and/or persistent job from last connection
            log(DETAIL, "***** Got %s from unknown job id %s" % (hdr, repr(id)))
            job = JobTicket(self, id, hdr, msg)
            self.jobs[id] = job
    
        # action from here depends on what kind of message we got
    
        # -----------------------------
        # handle GenerateSSK responses
    
        if hdr == 'SSKKeypair':
            # got requested keys back
            keys = (msg['RequestURI'], msg['InsertURI'])
            job.callback('successful', keys)
            job._putResult(keys)
    
            # and remove job from queue
            self.jobs.pop(id, None)
            return
    
        # -----------------------------
        # handle ClientGet responses
    
        if hdr == 'DataFound':
            if( job.kw.has_key( 'URI' )):
                log(INFO, "Got DataFound for URI=%s" % job.kw['URI'])
            else:
                log(ERROR, "Got DataFound without URI")
            mimetype = msg['Metadata.ContentType']
            if job.kw.has_key('Filename'):
                # already stored to disk, done
                #resp['file'] = file
                result = (mimetype, job.kw['Filename'], msg)
                job.callback('successful', result)
                job._putResult(result)
                return
    
            elif job.kw['ReturnType'] == 'none':
                result = (mimetype, 1, msg)
                job.callback('successful', result)
                job._putResult(result)
                return
    
            # otherwise, we're expecting an AllData and will react to it then
            else:
                # is this a persistent get?
                if job.kw['ReturnType'] == 'direct' \
                and job.kw.get('Persistence', None) != 'connection':
                    # gotta poll for request status so we can get our data
                    # FIXME: this is a hack, clean it up
                    log(INFO, "Request was persistent")
                    if not hasattr(job, "gotPersistentDataFound"):
                        if job.isGlobal:
                            isGlobal = "true"
                        else:
                            isGlobal = "false"
                        job.gotPersistentDataFound = True
                        log(INFO, "  --> sending GetRequestStatus")
                        self._txMsg("GetRequestStatus",
                                    Identifier=job.kw['Identifier'],
                                    Persistence=msg.get("Persistence", "connection"),
                                    Global=isGlobal,
                                    )
    
                job.callback('pending', msg)
                job.mimetype = mimetype
                return
    
        if hdr == 'CompatibilityMode':
            # information, how to insert the file to make it an exact match.
            # TODO: Use the information.
            job.callback('pending', msg)
            return
    
        if hdr == 'ExpectedMIME':
            # information, how to insert the file to make it an exact match.
            # TODO: Use the information.
            mimetype = msg['Metadata.ContentType']
            job.mimetype = mimetype
            job.callback('pending', msg)
            return

        if hdr == 'ExpectedDataLength':
            # The expected filesize.
            # TODO: Use the information.
            size = msg['DataLength']
            job.callback('pending', msg)
            return

        if hdr == 'AllData':
            result = (job.mimetype, msg['Data'], msg)
            job.callback('successful', result)
            job._putResult(result)
            return

        if hdr == 'GetFailed':
            # see if it's just a redirect problem
            if job.followRedirect and msg.get('ShortCodeDescription', None) == "New URI":
                uri = msg['RedirectURI']
                job.kw['URI'] = uri
                job.kw['id'] = self._getUniqueId();
                self._txMsg(job.cmd, **job.kw)
                log(DETAIL, "Redirect to %s" % uri)
                return
            # see if it's just a TOO_MANY_PATH_COMPONENTS redirect
            if job.followRedirect and msg.get('ShortCodeDescription', None) == "Too many path components":
                uri = msg['RedirectURI']
                job.kw['URI'] = uri
                job.kw['id'] = self._getUniqueId();
                self._txMsg(job.cmd, **job.kw)
                log(DETAIL, "Redirect to %s" % uri)
                return
    
            # return an exception
            job.callback("failed", msg)
            job._putResult(FCPGetFailed(msg))
            return
    
        # -----------------------------
        # handle ClientPut responses
    
        if hdr == 'URIGenerated':
    
            job.uri = msg['URI']
            newUri = msg['URI']
            job.callback('pending', msg)
    
            return
    
            # bail here if no data coming back
            if job.kw.get('GetCHKOnly', False) == 'true':
                # done - only wanted a CHK
                job._putResult(newUri)
                return
    
        if hdr == 'PutSuccessful':
            result = msg['URI']
            job.callback('successful', result)
            job._putResult(result)
            #print "*** PUTSUCCESSFUL"
            return
    
        if hdr == 'PutFailed':
            job.callback('failed', msg)
            job._putResult(FCPPutFailed(msg))
            return
        
        if hdr == 'PutFetchable':
            uri = msg['URI']
            job.kw['URI'] = uri
            job.callback('pending', msg)
            return
    
        # -----------------------------
        # handle ConfigData
        if hdr == 'ConfigData':
            # return all the data recieved
            job.callback('successful', msg)
            job._putResult(msg)
    
            # remove job from queue
            self.jobs.pop(id, None)
            return
    
        # -----------------------------
        # handle progress messages
    
        if hdr == 'StartedCompression':
            job.callback('pending', msg)
            return
    
        if hdr == 'FinishedCompression':
            job.callback('pending', msg)
            return
    
        if hdr == 'SimpleProgress':
            job.callback('pending', msg)
            return
    
        if hdr == 'SendingToNetwork':
            job.callback('pending', msg)
            return
<<<<<<< HEAD
    
=======
        
>>>>>>> 4183b0f4
        if hdr == 'ExpectedHashes':
            # The hashes the file must have.
            # TODO: Use the information.
            sha256 = msg['Hashes.SHA256']
            job.callback('pending', msg)
            return
<<<<<<< HEAD
    
=======


>>>>>>> 4183b0f4
        # -----------------------------
        # handle FCPPluginMessage replies
        
        if hdr == 'FCPPluginReply':
            job._appendMsg(msg)
            job.callback('successful', job.msgs)
            job._putResult(job.msgs)
            return   
        
        # -----------------------------
        # handle peer management messages
        
        if hdr == 'EndListPeers':
            job._appendMsg(msg)
            job.callback('successful', job.msgs)
            job._putResult(job.msgs)
            return   
        
        if hdr == 'Peer':
            if(job.cmd == "ListPeers"):
                job.callback('pending', msg)
                job._appendMsg(msg)
            else:
                job.callback('successful', msg)
                job._putResult(msg)
            return
        
        if hdr == 'PeerRemoved':
            job._appendMsg(msg)
            job.callback('successful', job.msgs)
            job._putResult(job.msgs)
            return   
        
        if hdr == 'UnknownNodeIdentifier':
            job._appendMsg(msg)
            job.callback('failed', job.msgs)
            job._putResult(job.msgs)
            return   
    
        # -----------------------------
        # handle peer note management messages
        
        if hdr == 'EndListPeerNotes':
            job._appendMsg(msg)
            job.callback('successful', job.msgs)
            job._putResult(job.msgs)




            return   
        
        if hdr == 'PeerNote':
            if(job.cmd == "ListPeerNotes"):
                job.callback('pending', msg)
                job._appendMsg(msg)
            else:
                job.callback('successful', msg)
                job._putResult(msg)
            return
        
        if hdr == 'UnknownPeerNoteType':
            job._appendMsg(msg)
            job.callback('failed', job.msgs)
            job._putResult(job.msgs)
            return   
    
        # -----------------------------
        # handle persistent job messages
    
        if hdr == 'PersistentGet':
            job.callback('pending', msg)
            job._appendMsg(msg)
            return
    
        if hdr == 'PersistentPut':
            job.callback('pending', msg)
            job._appendMsg(msg)
            return
    
        if hdr == 'PersistentPutDir':
            job.callback('pending', msg)
            job._appendMsg(msg)
            return
    
        if hdr == 'EndListPersistentRequests':
            job._appendMsg(msg)
            job.callback('successful', job.msgs)
            job._putResult(job.msgs)
            return
        
        if hdr == 'PersistentRequestRemoved':
            if self.jobs.has_key(id):
                del self.jobs[id]
            return
        
        # ----------------------------- 
        # handle USK Subscription , thanks to Enzo Matrix

        # Note from Enzo Matrix: I just needed the messages to get
        # passed through to the job, and have its callback function
        # called so I can do something when a USK gets updated. I
        # handle the checking whether the message was a
        # SubscribedUSKUpdate in the callback, which is defined in the
        # spider.
        if hdr == 'SubscribedUSK': 
            job.callback('successful', msg) 
            return 

        if hdr == 'SubscribedUSKUpdate': 
            job.callback('successful', msg) 
            return 

        if hdr == 'SubscribedUSKRoundFinished': 
            job.callback('successful', msg) 
        return 

        if hdr == 'SubscribedUSKSendingToNetwork': 
            job.callback('successful', msg) 
        return        

        # -----------------------------
        # handle testDDA messages
        
        if hdr == 'TestDDAReply':
            # return all the data recieved
            job.callback('successful', msg)
            job._putResult(msg)
    
            # remove job from queue
            self.jobs.pop(id, None)
            return
        
        if hdr == 'TestDDAComplete':
            # return all the data recieved
            job.callback('successful', msg)
            job._putResult(msg)
    
            # remove job from queue
            self.jobs.pop(id, None)
            return
    
        # -----------------------------
        # handle NodeData
        if hdr == 'NodeData':
            # return all the data recieved
            job.callback('successful', msg)
            job._putResult(msg)
    
            # remove job from queue
            self.jobs.pop(id, None)
            return
    
        # -----------------------------
        # handle various errors
    
        if hdr == 'ProtocolError':
            job.callback('failed', msg)
            job._putResult(FCPProtocolError(msg))
            return
    
        if hdr == 'IdentifierCollision':
            log(ERROR, "IdentifierCollision on id %s ???" % id)
            job.callback('failed', msg)
            job._putResult(Exception("Duplicate job identifier %s" % id))
            return
    
        # -----------------------------
        # wtf is happening here?!?
    
        log(ERROR, "Unknown message type from node: %s" % hdr)
        job.callback('failed', msg)
        job._putResult(FCPException(msg))
        return
    #@-node:_on_rxMsg
    #@-others
    
    #@-node:Manager Thread
    #@+node:Low Level Methods
    # low level noce comms methods
    
    #@+others
    #@+node:_hello
    def _hello(self):
        """
        perform the initial FCP protocol handshake
        """
        self._txMsg("ClientHello", 
                         Name=self.name,
                         ExpectedVersion=expectedVersion)
        
        resp = self._rxMsg()
        if(resp.has_key("Version")):
          self.nodeVersion = resp[ "Version" ];
        if(resp.has_key("FCPVersion")):
          self.nodeFCPVersion = resp[ "FCPVersion" ];
        if(resp.has_key("Build")):
          try:
            self.nodeBuild = int( resp[ "Build" ] );
          except Exception, msg:
            pass;
        else:
          nodeVersionFields = self.nodeVersion.split( "," );
          if( len( nodeVersionFields ) == 4 ):
            try:
              self.nodeBuild = int( nodeVersionFields[ 3 ] );
            except Exception, msg:
              pass;
        if(resp.has_key("Revision")):
          try:
            self.nodeRevision = int( resp[ "Revision" ] );
          except Exception, msg:
            pass;
        if(resp.has_key("ExtBuild")):
          try:
            self.nodeExtBuild = int( resp[ "ExtBuild" ] );
          except Exception, msg:
            pass;
        if(resp.has_key("Revision")):
          try:
            self.nodeExtRevision = int( resp[ "ExtRevision" ] );
          except Exception, msg:
            pass;
        if(resp.has_key("Testnet")):
          if( "true" == resp[ "Testnet" ] ):
            self.nodeIsTestnet = True;
          else:
            self.nodeIsTestnet = False;
        if(resp.has_key("ConnectionIdentifier")):
            self.connectionidentifier = resp[ "ConnectionIdentifier" ]
        
        return resp
    
    #@-node:_hello
    #@+node:_getUniqueId
    def _getUniqueId(self):
        """
        Allocate a unique ID for a request
        """
        timenum = int( time.time() * 1000000 );
        randnum = random.randint( 0, timenum );
        return "id" + str( timenum + randnum );
    
    #@-node:_getUniqueId
    #@+node:_txMsg
    def _txMsg(self, msgType, **kw):
        """
        low level message send
        
        Arguments:
            - msgType - one of the FCP message headers, such as 'ClientHello'
            - args - zero or more (keyword, value) tuples
        Keywords:
            - rawcmd - if given, this is the raw buffer to send
            - other keywords depend on the value of msgType
        """
        log = self._log
    
        # just send the raw command, if given    
        rawcmd = kw.get('rawcmd', None)
        if rawcmd:
            self.socket.sendall(rawcmd)
            log(DETAIL, "CLIENT: %s" % rawcmd)
            return
    
        if kw.has_key("Data"):
            data = kw.pop("Data")
            sendEndMessage = False
        else:
            data = None
            sendEndMessage = True
    
        items = [msgType + "\n"]
        log(DETAIL, "CLIENT: %s" % msgType)
    
        #print "CLIENT: %s" % msgType
        for k, v in kw.items():
            #print "CLIENT: %s=%s" % (k,v)
            line = k + "=" + str(v)
            items.append(line + "\n")
            log(DETAIL, "CLIENT: %s" % line)
    
        if data != None:
            items.append("DataLength=%d\n" % len(data))
            log(DETAIL, "CLIENT: DataLength=%d" % len(data))
            items.append("Data\n")
            log(DETAIL, "CLIENT: ...data...")
            items.append(data)
    
        #print "sendEndMessage=%s" % sendEndMessage
    
        if sendEndMessage:
            items.append("EndMessage\n")
            log(DETAIL, "CLIENT: EndMessage")
        raw = "".join(items)
    
        self.socket.sendall(raw)
    
    #@-node:_txMsg
    #@+node:_rxMsg
    def _rxMsg(self):
        """
        Receives and returns a message as a dict
        
        The header keyword is included as key 'header'
        """
        log = self._log
    
        log(DETAIL, "NODE: ----------------------------")
    
        # shorthand, for reading n bytes
        def read(n):
            if n > 1:
                log(DEBUG, "read: want %d bytes" % n)
            chunks = []
            remaining = n
            while remaining > 0:
                chunk = self.socket.recv(remaining)
                chunklen = len(chunk)
                if chunk:
                    chunks.append(chunk)
                else:
                    self.nodeIsAlive = False
                    raise FCPNodeFailure("FCP socket closed by node")
                remaining -= chunklen
                if remaining > 0:
                    if n > 1:
                        log(DEBUG,
                            "wanted %s, got %s still need %s bytes" % (n, chunklen, remaining)
                            )
                    pass
            buf = "".join(chunks)
            return buf
    
        # read a line
        def readln():
            buf = []
            while True:
                c = read(1)
                buf.append(c)
                if c == '\n':
                    break
            ln = "".join(buf)
            log(DETAIL, "NODE: " + ln[:-1])
            return ln
    
        items = {}
    
        # read the header line
        while True:
            line = readln().strip()
            if line:
                items['header'] = line
                break
    
        # read the body
        while True:
            line = readln().strip()
            if line in ['End', 'EndMessage']:
                break
    
            if line == 'Data':
                # read the following data
                
                # try to locate job
                id = items['Identifier']
                job = self.jobs[id]
                if job.stream:
                    # loop to transfer from socket to stream
                    remaining = items['DataLength']
                    stream = job.stream
                    while remaining > 0:
                        buf = self.socket.recv(remaining)
                        stream.write(buf)
                        stream.flush()
                        remaining -= len(buf)
                    items['Data'] = None
                else:
                    buf = read(items['DataLength'])
                    items['Data'] = buf
                log(DETAIL, "NODE: ...<%d bytes of data>" % len(buf))
                break
            else:
                # it's a normal 'key=val' pair
                try:
                    k, v = line.split("=", 1)
                except:
                    log(ERROR, "_rxMsg: barfed splitting '%s'" % repr(line))
                    raise
    
                # attempt int conversion
                try:
                    v = int(v)
                except:
                    pass
    
                items[k] = v
    
        # all done
        return items
    
    #@-node:_rxMsg
    #@+node:_log
    def _log(self, level, msg):
        """
        Logs a message. If level > verbosity, don't output it
        """
        if level > self.verbosity:
            return
    
        if(None != self.logfile):
            if not msg.endswith("\n"):
                msg += "\n"
            self.logfile.write(msg)
            self.logfile.flush()
        if(None != self.logfunc):
            while( msg.endswith("\n") ):
                msg = msg[ : -1 ]
            msglines = msg.split("\n")
            for msgline in msglines:
                self.logfunc(msgline)
    
    #@-node:_log
    #@-others
    #@-node:Low Level Methods
    #@-others
                

#@-node:class FCPNode
#@+node:class JobTicket
class JobTicket:
    """
    A JobTicket is an object returned to clients making
    asynchronous requests. It puts them in control of how
    they manage n concurrent requests.
    
    When you as a client receive a JobTicket, you can choose to:
        - block, awaiting completion of the job
        - poll the job for completion status
        - receive a callback upon completion
        
    Attributes of interest:
        - isPersistent - True if job is persistent
        - isGlobal - True if job is global
        - followRedirect - follow a redirect if true, otherwise fail the get
        - value - value returned upon completion, or None if not complete
        - node - the node this job belongs to
        - id - the job Identifier
        - cmd - the FCP message header word
        - kw - the keywords in the FCP header
        - msgs - any messages received from node in connection
          to this job
    """
    #@    @+others
    #@+node:__init__
    def __init__(self, node, id, cmd, kw, **opts):
        """
        You should never instantiate a JobTicket object yourself
        """
        self.node = node
        self.id = id
        self.cmd = cmd
    
        self.verbosity = opts.get('verbosity', ERROR)
        self._log = opts.get('logger', self.defaultLogger)
        self.keep = opts.get('keep', False)
        self.stream = opts.get('stream', None)
        self.followRedirect = opts.get('followRedirect', False)
    
        # find out if persistent
        if kw.get("Persistent", "connection") != "connection" \
        or kw.get("PersistenceType", "connection") != "connection":
            self.isPersistent = True
        else:
            self.isPersistent = False
    
        if kw.get('Global', 'false') == 'true':
            self.isGlobal = True
        else:
            self.isGlobal = False
    
        self.kw = kw
    
        self.msgs = []
    
        callback = kw.pop('callback', None)
        if callback:
            self.callback = callback
    
        self.timeout = int(kw.pop('timeout', 86400*365))
        self.timeQueued = int(time.time())
        self.timeSent = None
    
        self.lock = threading.Lock()
        #print "** JobTicket.__init__: lock=%s" % self.lock
    
        self.lock.acquire()
        self.result = None
    
        self.reqSentLock = threading.Lock()
        self.reqSentLock.acquire()
    
    #@-node:__init__
    #@+node:isComplete
    def isComplete(self):
        """
        Returns True if the job has been completed
        """
        return self.result != None
    
    #@-node:isComplete
    #@+node:wait
    def wait(self, timeout=None):
        """
        Waits forever (or for a given timeout) for a job to complete
        """
        log = self._log
    
        log(DEBUG, "wait:%s:%s: timeout=%ss" % (self.cmd, self.id, timeout))
    
        # wait forever for job to complete, if no timeout given
        if timeout == None:
            log(DEBUG, "wait:%s:%s: no timeout" % (self.cmd, self.id))
            while not self.lock.acquire(False):
                time.sleep(0.1)
            self.lock.release()
            return self.getResult()
    
        # wait for timeout
        then = int(time.time())
    
        # ensure command has been sent, wait if not
        while not self.reqSentLock.acquire(False):
    
            # how long have we waited?
            elapsed = int(time.time()) - then
    
            # got any time left?
            if elapsed < timeout:
                # yep, patience remains
                time.sleep(1)
                log(DEBUG, "wait:%s:%s: job not dispatched, timeout in %ss" % \
                     (self.cmd, self.id, timeout-elapsed))
                continue
    
            # no - timed out waiting for job to be sent to node
            log(DEBUG, "wait:%s:%s: timeout on send command" % (self.cmd, self.id))
            raise FCPSendTimeout(
                    header="Command '%s' took too long to be sent to node" % self.cmd
                    )
    
        log(DEBUG, "wait:%s:%s: job now dispatched" % (self.cmd, self.id))
    
        # wait now for node response
        while not self.lock.acquire(False):
            # how long have we waited?
            elapsed = int(time.time()) - then
    
            # got any time left?
            if elapsed < timeout:
                # yep, patience remains
                time.sleep(2)
    
                #print "** lock=%s" % self.lock
    
                if timeout < ONE_YEAR:
                    log(DEBUG, "wait:%s:%s: awaiting node response, timeout in %ss" % \
                         (self.cmd, self.id, timeout-elapsed))
                continue
    
            # no - timed out waiting for node to respond
            log(DEBUG, "wait:%s:%s: timeout on node response" % (self.cmd, self.id))
            raise FCPNodeTimeout(
                    header="Command '%s' took too long for node response" % self.cmd
                    )
    
        log(DEBUG, "wait:%s:%s: job complete" % (self.cmd, self.id))
    
        # if we get here, we got the lock, command completed
        self.lock.release()
    
        # and we have a result
        return self.getResult()
    
    #@-node:wait
    #@+node:waitTillReqSent
    def waitTillReqSent(self):
        """
        Waits till the request has been sent to node
        """
        self.reqSentLock.acquire()
    
    #@-node:waitTillReqSent
    #@+node:getResult
    def getResult(self):
        """
        Returns result of job, or None if job still not complete
    
        If result is an exception object, then raises it
        """
        if isinstance(self.result, Exception):
            raise self.result
        else:
            return self.result
    
    #@-node:getResult
    #@+node:callback
    def callback(self, status, value):
        """
        This will be replaced in job ticket instances wherever
        user provides callback arguments
        """
        # no action needed
    
    #@-node:callback
    #@+node:cancel
    def cancel(self):
        """
        Cancels the job, if it is persistent
        
        Does nothing if the job was not persistent
        """
        if not self.isPersistent:
            return
    
        # remove from node's jobs lists
        try:
            del self.node.jobs[self.id]
        except:
            pass
        
        # send the cancel
        if self.isGlobal:
            isGlobal = "true"
        else:
            isGlobal = "False"
    
        self.node._txMsg("RemovePersistentRequest",
                         Global=isGlobal,
                         Identifier=self.id)
    
    #@-node:cancel
    #@+node:_appendMsg
    def _appendMsg(self, msg):
        self.msgs.append(msg)
    
    #@-node:_appendMsg
    #@+node:_putResult
    def _putResult(self, result):
        """
        Called by manager thread to indicate job is complete,
        and submit a result to be picked up by client
        """
        self.result = result
    
        if not (self.keep or self.isPersistent or self.isGlobal):
            try:
                del self.node.jobs[self.id]
            except:
                pass
    
        #print "** job: lock=%s" % self.lock
    
        try:
            self.lock.release()
        except:
            pass
    
        #print "** job: lock released"
    
    #@-node:_putResult
    #@+node:__repr__
    def __repr__(self):
        if self.kw.has_key("URI"):
            uri = " URI=%s" % self.kw['URI']
        else:
            uri = ""
        return "<FCP job %s:%s%s" % (self.id, self.cmd, uri)
    
    #@-node:__repr__
    #@+node:defaultLogger
    def defaultLogger(self, level, msg):
        
        if level > self.verbosity:
            return
    
        if not msg.endswith("\n"): msg += "\n"
    
        sys.stdout.write(msg)
        sys.stdout.flush()
    
    #@-node:defaultLogger
    #@-others

#@-node:class JobTicket
#@+node:util funcs
#@+others
#@+node:toBool
def toBool(arg):
    try:
        arg = int(arg)
        if arg:
            return "true"
    except:
        pass
    
    if isinstance(arg, str):
        if arg.strip().lower()[0] == 't':
            return "true"
        else:
            return "false"
    
    if arg:
        return True
    else:
        return False

#@-node:toBool
#@+node:readdir
def readdir(dirpath, prefix='', gethashes=False):
    """
    Reads a directory, returning a sequence of file dicts.

    TODO: Currently this uses sha1 as hash. Freenet uses 256. But the
          hashes are not used.
    
    Arguments:
      - dirpath - relative or absolute pathname of directory to scan
      - gethashes - also include a 'hash' key in each file dict, being
        the SHA1 hash of the file's name and contents
      
    Each returned dict in the sequence has the keys:
      - fullpath - usable for opening/reading file
      - relpath - relative path of file (the part after 'dirpath'),
        for the 'SSK@blahblah//relpath' URI
      - mimetype - guestimated mimetype for file

    >>> tempdir = tempfile.mkdtemp()
    >>> testfile = os.path.join(tempdir, "test")
    >>> with open(testfile, "w") as f:
    ...     f.write("test")
    >>> correct = [{'mimetype': 'text/plain', 'fullpath': os.path.join(tempdir, 'test'), 'relpath': 'test'}]
    >>> correct == readdir(tempdir)
    True
    >>> res = readdir(tempdir, gethashes=True)
    >>> res[0]["hash"] = hashFile(testfile)
    """
    
    #set_trace()
    #print "dirpath=%s, prefix='%s'" % (dirpath, prefix)
    entries = []
    for f in os.listdir(dirpath):
        relpath = prefix + f
        fullpath = os.path.join(dirpath, f)
        if f == '.freesiterc' or f.endswith("~"):
            continue
        if os.path.isdir(fullpath) \
        or os.path.islink(fullpath) and os.path.isdir(os.path.realpath(fullpath)):
            entries.extend(
                readdir(
                    os.path.join(dirpath, f),
                    relpath + os.path.sep,
                    gethashes
                    )
                )
        else:
            #entries[relpath] = {'mimetype':'blah/shit', 'fullpath':dirpath+"/"+relpath}
            fullpath = os.path.join(dirpath, f)
            entry = {'relpath' :relpath,
                     'fullpath':fullpath,
                     'mimetype':guessMimetype(f)
                     }
            if gethashes:
                entry['hash'] = hashFile(fullpath)
            entries.append(entry)
    entries.sort(lambda f1,f2: cmp(f1['relpath'], f2['relpath']))
    
    return entries

#@-node:readdir
#@+node:hashFile
def hashFile(path):
    """
    returns an SHA(1) hash of a file's contents

    >>> oslevelid, filepath = tempfile.mkstemp(text=True)
    >>> with open(filepath, "w") as f:
    ...     f.write("test")
    >>> hashFile(filepath) == hashlib.sha1("test").hexdigest()
    True
    """
    raw = file(path, "rb").read()
    return hashlib.sha1(raw).hexdigest()

def sha256dda(nodehelloid, identifier, path=None):
    """
    returns a sha256 hash of a file's contents for bypassing TestDDA

    >>> oslevelid, filepath = tempfile.mkstemp(text=True)
    >>> with open(filepath, "wb") as f:
    ...     f.write("test")
    >>> print sha256dda("1","2",filepath) == hashlib.sha256("1-2-" + "test").digest()
    True
    """
    tohash = "-".join([nodehelloid, identifier, file(path, "rb").read()])
    return hashlib.sha256(tohash).digest()

#@-node:hashFile
#@+node:guessMimetype
def guessMimetype(filename):
    """
    Returns a guess of a mimetype based on a filename's extension
    """
    if filename.endswith(".tar.bz2"):
        return ('application/x-tar', 'bzip2')
    
    m = mimetypes.guess_type(filename, False)[0]
    if m == None:
        m = "text/plain"
    return m

#@-node:guessMimetype
#@+node:uriIsPrivate
def uriIsPrivate(uri):
    """
    analyses an SSK URI, and determines if it is an SSK or USK private key

    for details see https://wiki.freenetproject.org/Signed_Subspace_Key

    >>> uriIsPrivate("SSK@~Udj39wzRUN4J-Kqn1aWN8kJyHL6d44VSyWoqSjL60A,iAtIH8348UGKfs8lW3mw0lm0D9WLwtsIzZhvMWelpK0,AQACAAE/")
    False
    >>> uriIsPrivate("SSK@R-skbNbiXqWkqj8FPDTusWyk7u8HLvbdysyRY3eY9A0,iAtIH8348UGKfs8lW3mw0lm0D9WLwtsIzZhvMWelpK0,AQECAAE/")
    True
    >>> uriIsPrivate("USK@AIcCHvrGspY-7J73J3VR-Td3DuPvw3IqCyjjRK6EvJol,hEvqa41cm72Wc9O1AjZ0OoDU9JVGAvHDDswIE68pT7M,AQECAAE/test.R1/0")
    True
    >>> uriIsPrivate("KSK@AIcCHvrGspY-7J73J3VR-Td3DuPvw3IqCyjjRK6EvJol,hEvqa41cm72Wc9O1AjZ0OoDU9JVGAvHDDswIE68pT7M,AQECAAE/test.R1/0")
    False
    >>> uriIsPrivate("SSK@JhtPxdPLx30sRN0c5S2Hhcsif~Yqy1lsGiAx5Wkq7Lo,-e0kLAjmmclSR7uL0TN901tS3iSx2-21Id8tUp4tyzg,AQECAAE/")
    True
    """
    # strip leading stuff
    if uri.startswith("freenet:"):
        uri = uri[8:]
    if uri.startswith("//"):
        uri = uri[2:]
    # actual recognition: SSK or USK
    if not (uri.startswith("SSK@") or uri.startswith("USK@")):
        return False
    try:
        symmetric, publicprivate, extra = uri.split(",")[:3]
    except (IndexError, ValueError):
        return False
    if "/" in extra:
        extra = extra.split("/")[0]
    extra += "/"
    extrabytes = base64.decodestring(extra)
    isprivate = ord(extrabytes[1])
    if isprivate:
        return True
    return False

#@-node:uriIsPrivate
#@+node:parseTime
def parseTime(t):
    """
    Parses a time value, recognising suffices like 'm' for minutes,
    's' for seconds, 'h' for hours, 'd' for days, 'w' for weeks,
    'M' for months.
    
    >>> endings = {'s':1, 'm':60, 'h':60*60, 'd':60*60*24, 'w':60*60*24*7, 'M':60*60*24*30}
    >>> not False in [endings[i]*3 == parseTime("3"+i) for i in endings]
    True

    Returns time value in seconds
    """
    if not t:
        raise Exception("Invalid time '%s'" % t)
    
    if not isinstance(t, str):
        t = str(t)
    
    t = t.strip()
    if not t:
        raise Exception("Invalid time value '%s'"%  t)
    
    endings = {'s':1, 'm':60, 'h':3600, 'd':86400, 'w':86400*7, 'M':86400*30}
    
    lastchar = t[-1]
    
    if lastchar in endings.keys():
        t = t[:-1]
        multiplier = endings[lastchar]
    else:
        multiplier = 1
    
    return int(t) * multiplier

#@-node:parseTime
#@+node:base64 stuff
# functions to encode/decode base64, freenet alphabet
#@+others
#@+node:base64encode
def base64encode(raw):
    """
    Encodes a string to base64, using the Freenet alphabet
    """
    # encode using standard RFC1521 base64
    enc = base64.encodestring(raw)
    
    # convert the characters to freenet encoding scheme
    enc = enc.replace("+", "~")
    enc = enc.replace("/", "-")
    enc = enc.replace("=", "_")
    enc = enc.replace("\n", "")
    
    return enc

#@-node:base64encode
#@+node:base64decode
def base64decode(enc):
    """
    Decodes a freenet-encoded base64 string back to a binary string
    
    Arguments:
     - enc - base64 string to decode
    """
    # convert from Freenet alphabet to RFC1521 format
    enc = enc.replace("~", "+")
    enc = enc.replace("-", "/")
    enc = enc.replace("_", "=")
    
    # now ready to decode
    raw = base64.decodestring(enc)
    
    return raw

#@-node:base64decode
#@-others

#@-node:base64 stuff
#@-others

#@-node:util funcs
#@-others


#@-node:@file node.py
#@-leo

def _base30hex(integer):
    """Turn an integer into a simple lowercase base30hex encoding."""
    base30 = "0123456789abcdefghijklmnopqrst"
    b30 = []
    while integer:
        b30.append(base30[integer%30])
        integer = int(integer / 30)
    return "".join(reversed(b30))
        

def _test():
    import doctest
    tests = doctest.testmod()
    if tests.failed:
        return "☹"*tests.failed
    return "^_^ (" + _base30hex(tests.attempted) + ")"
        

if __name__ == "__main__":
    print _test()<|MERGE_RESOLUTION|>--- conflicted
+++ resolved
@@ -2345,23 +2345,15 @@
         if hdr == 'SendingToNetwork':
             job.callback('pending', msg)
             return
-<<<<<<< HEAD
-    
-=======
-        
->>>>>>> 4183b0f4
+    
         if hdr == 'ExpectedHashes':
             # The hashes the file must have.
             # TODO: Use the information.
             sha256 = msg['Hashes.SHA256']
             job.callback('pending', msg)
             return
-<<<<<<< HEAD
-    
-=======
-
-
->>>>>>> 4183b0f4
+    
+
         # -----------------------------
         # handle FCPPluginMessage replies
         
