--- conflicted
+++ resolved
@@ -2519,19 +2519,11 @@
 
         if hdr == 'SubscribedUSKRoundFinished': 
             job.callback('successful', msg) 
-<<<<<<< HEAD
-            return 
+            return
 
         if hdr == 'SubscribedUSKSendingToNetwork': 
             job.callback('successful', msg) 
-            return        
-=======
-            return
-
-        if hdr == 'SubscribedUSKSendingToNetwork': 
-            job.callback('successful', msg) 
-            return
->>>>>>> a6d42928
+            return
 
         # -----------------------------
         # handle testDDA messages
