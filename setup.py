--- conflicted
+++ resolved
@@ -7,13 +7,8 @@
 import distutils.command.install
 from distutils.core import setup
 
-<<<<<<< HEAD
-=======
-
 
 doze = sys.platform.lower().startswith("win")
-
->>>>>>> 99371ff4
 scripts = ["freesitemgr", "pyNodeConfig", 
            "fcpget", "fcpput", "fcpupload", "fcpgenkey", "fcpinvertkey", "fcpredirect", "fcpnames", 
            "fproxyproxy", "copyweb"  # , "freedisk"  # <- not yet reviewed
@@ -21,13 +16,6 @@
 if doze:
     for i in range(len(scripts)):
         scripts[i] += ".py"
-
-<<<<<<< HEAD
-from distutils.core import setup
-setup(name="pyFreenet",
-      version="0.2.5",
-=======
-
 class pyfreenet_install(distutils.command.install.install):
     def run(self, *args, **kwds):
         distutils.command.install.install.run(self, *args, **kwds)
@@ -43,21 +31,15 @@
                 print e
         if not doze:
             os.system("cp " + man_dir + "/*.1 " + man_target_dir)
-
-
 setup(name="pyFreenet",
       version="0.3.2",
->>>>>>> 99371ff4
       description="Freenet Client Protocol Helper",
       author="Arne Babenhauserheide",
       author_email="arne_bab@web.de",
       url="http://127.0.0.1:8888/USK@38~ZdMc3Kgjq16te1A7UvRrAZadwviLgePY~CzCq32c,Z9vOKndIpemk~hfwg5yQvZKetfrm6AXs36WKVCvIOBo,AQACAAE/pyFreenet/1/",
       packages = ['fcp'],
       scripts = scripts,
-<<<<<<< HEAD
-=======
       cmdclass={"install": pyfreenet_install} # thanks to lc-tools
->>>>>>> 99371ff4
     )
 
 
